//! A low-level crate to send and receive Minecraft packets.
//!
//! You should probably use [`azalea`] or [`azalea_client`] instead, as
//! azalea_protocol delegates much of the work, such as auth, to the user of
//! the crate.
//!
//! [`azalea`]: https://crates.io/crates/azalea
//! [`azalea_client`]: https://crates.io/crates/azalea-client
//!
//! See [`crate::connect::Connection`] for an example.

// these two are necessary for thiserror backtraces
#![feature(error_generic_member_access)]
#![feature(provide_any)]

use std::{net::SocketAddr, str::FromStr};

#[cfg(feature = "connecting")]
pub mod connect;
#[cfg(feature = "packets")]
pub mod packets;
pub mod read;
pub mod resolver;
pub mod write;

/// A host and port. It's possible that the port doesn't resolve to anything.
///
/// # Examples
///
/// ServerAddress implements TryFrom<&str>, so you can use it like this:
/// ```
/// use azalea_protocol::ServerAddress;
///
/// let addr = ServerAddress::try_from("localhost:25565").unwrap();
/// assert_eq!(addr.host, "localhost");
/// assert_eq!(addr.port, 25565);
/// ```
#[derive(Debug, Clone)]
pub struct ServerAddress {
    pub host: String,
    pub port: u16,
}

impl<'a> TryFrom<&'a str> for ServerAddress {
    type Error = String;

    /// Convert a Minecraft server address (host:port, the port is optional) to a ServerAddress
    fn try_from(string: &str) -> Result<Self, Self::Error> {
        if string.is_empty() {
            return Err("Empty string".to_string());
        }
        let mut parts = string.split(':');
        let host = parts.next().ok_or("No host specified")?.to_string();
        // default the port to 25565
        let port = parts.next().unwrap_or("25565");
        let port = u16::from_str(port).map_err(|_| "Invalid port specified")?;
        Ok(ServerAddress { host, port })
    }
}

<<<<<<< HEAD
impl From<SocketAddr> for ServerAddress {
    /// Convert an existing SocketAddr into a ServerAddress. This just converts
    /// the ip to a string and passes along the port. The resolver will realize
    /// it's already an IP address and not do any DNS requests.
    fn from(addr: SocketAddr) -> Self {
        ServerAddress {
            host: addr.ip().to_string(),
            port: addr.port(),
        }
    }
}

#[cfg(feature = "connecting")]
pub async fn connect(address: ServerAddress) -> Result<(), Box<dyn std::error::Error>> {
    use log::debug;

    let resolved_address = resolver::resolve_address(&address).await;
    debug!("Resolved address: {:?}", resolved_address);
    Ok(())
}

=======
>>>>>>> 6eee543a
#[cfg(test)]
mod tests {
    use std::io::Cursor;

    use crate::{
        packets::login::{
            serverbound_hello_packet::{ProfilePublicKeyData, ServerboundHelloPacket},
            ServerboundLoginPacket,
        },
        read::read_packet,
        write::write_packet,
    };
    use bytes::BytesMut;
    use uuid::Uuid;

    #[tokio::test]
    async fn test_hello_packet() {
        let packet = ServerboundHelloPacket {
            username: "test".to_string(),
            public_key: Some(ProfilePublicKeyData {
                expires_at: 0,
                key: b"idontthinkthisreallymattersijustwantittobelongforthetest".to_vec(),
                key_signature: b"idontthinkthisreallymattersijustwantittobelongforthetest".to_vec(),
            }),
            profile_id: Some(Uuid::from_u128(0)),
        }
        .get();
        let mut stream = Vec::new();
        write_packet(&packet, &mut stream, None, &mut None)
            .await
            .unwrap();

        let mut stream = Cursor::new(stream);

        let _ = read_packet::<ServerboundLoginPacket, _>(
            &mut stream,
            &mut BytesMut::new(),
            None,
            &mut None,
        )
        .await
        .unwrap();
    }

    #[tokio::test]
    async fn test_double_hello_packet() {
        let packet = ServerboundHelloPacket {
            username: "test".to_string(),
            public_key: Some(ProfilePublicKeyData {
                expires_at: 0,
                key: b"idontthinkthisreallymattersijustwantittobelongforthetest".to_vec(),
                key_signature: b"idontthinkthisreallymattersijustwantittobelongforthetest".to_vec(),
            }),
            profile_id: Some(Uuid::from_u128(0)),
        }
        .get();
        let mut stream = Vec::new();
        write_packet(&packet, &mut stream, None, &mut None)
            .await
            .unwrap();
        write_packet(&packet, &mut stream, None, &mut None)
            .await
            .unwrap();
        let mut stream = Cursor::new(stream);

        let mut buffer = BytesMut::new();

        let _ = read_packet::<ServerboundLoginPacket, _>(&mut stream, &mut buffer, None, &mut None)
            .await
            .unwrap();
        let _ = read_packet::<ServerboundLoginPacket, _>(&mut stream, &mut buffer, None, &mut None)
            .await
            .unwrap();
    }
}<|MERGE_RESOLUTION|>--- conflicted
+++ resolved
@@ -58,30 +58,6 @@
     }
 }
 
-<<<<<<< HEAD
-impl From<SocketAddr> for ServerAddress {
-    /// Convert an existing SocketAddr into a ServerAddress. This just converts
-    /// the ip to a string and passes along the port. The resolver will realize
-    /// it's already an IP address and not do any DNS requests.
-    fn from(addr: SocketAddr) -> Self {
-        ServerAddress {
-            host: addr.ip().to_string(),
-            port: addr.port(),
-        }
-    }
-}
-
-#[cfg(feature = "connecting")]
-pub async fn connect(address: ServerAddress) -> Result<(), Box<dyn std::error::Error>> {
-    use log::debug;
-
-    let resolved_address = resolver::resolve_address(&address).await;
-    debug!("Resolved address: {:?}", resolved_address);
-    Ok(())
-}
-
-=======
->>>>>>> 6eee543a
 #[cfg(test)]
 mod tests {
     use std::io::Cursor;

use azalea_buf::McBuf;
use azalea_chat::component::Component;
use azalea_core::BitSet;
use azalea_crypto::{MessageSignature, SignedMessageHeader};
use azalea_protocol_macros::ClientboundGamePacket;
<<<<<<< HEAD
use std::io::Write;
=======
>>>>>>> f7e761df
use uuid::Uuid;

#[derive(Clone, Debug, McBuf, ClientboundGamePacket)]
pub struct ClientboundPlayerChatPacket {
    pub message: PlayerChatMessage,
    pub chat_type: ChatTypeBound,
}

#[derive(Copy, Clone, Debug, McBuf, PartialEq, Eq)]
pub enum ChatType {
    Chat = 0,
    SayCommand = 1,
    MsgCommandIncoming = 2,
    MsgCommandOutgoing = 3,
    TeamMsgCommandIncoming = 4,
    TeamMsgCommandOutgoing = 5,
    EmoteCommand = 6,
}

#[derive(Clone, Debug, McBuf)]
pub struct ChatTypeBound {
    pub chat_type: ChatType,
    pub name: Component,
    pub target_name: Option<Component>,
}

#[derive(Clone, Debug, McBuf)]
pub struct PlayerChatMessage {
    pub signed_header: SignedMessageHeader,
    pub header_signature: MessageSignature,
    pub signed_body: SignedMessageBody,
    pub unsigned_content: Option<Component>,
    pub filter_mask: FilterMask,
}

#[derive(Clone, Debug, McBuf)]
pub struct SignedMessageBody {
    pub content: ChatMessageContent,
    pub timestamp: u64,
    pub salt: u64,
    pub last_seen: Vec<LastSeenMessagesEntry>,
}

impl PlayerChatMessage {
    pub fn message(&self, only_secure_chat: bool) -> Component {
        if only_secure_chat {
            return self
                .signed_body
                .content
                .decorated
                .clone()
                .unwrap_or_else(|| Component::from(self.signed_body.content.plain.clone()));
        }
        self.unsigned_content
            .clone()
            .unwrap_or_else(|| self.message(true))
    }
}

#[derive(Clone, Debug, McBuf)]
pub struct LastSeenMessagesEntry {
    pub profile_id: Uuid,
    pub last_signature: MessageSignature,
}

#[derive(Clone, Debug, McBuf)]
pub struct LastSeenMessagesUpdate {
    pub last_seen: Vec<LastSeenMessagesEntry>,
    pub last_received: Option<LastSeenMessagesEntry>,
}

#[derive(Clone, Debug, McBuf)]
pub struct ChatMessageContent {
    pub plain: String,
    /// Only sent if the decorated message is different than the plain.
    pub decorated: Option<Component>,
}

#[derive(Clone, Debug, McBuf)]
pub enum FilterMask {
    PassThrough,
    FullyFiltered,
    PartiallyFiltered(BitSet),
}

<<<<<<< HEAD
impl McBufReadable for FilterMask {
    fn read_from(buf: &mut &[u8]) -> Result<Self, BufReadError> {
        let filter_mask = u32::var_read_from(buf)?;
        match filter_mask {
            0 => Ok(FilterMask::PassThrough),
            1 => Ok(FilterMask::FullyFiltered),
            2 => Ok(FilterMask::PartiallyFiltered(BitSet::read_from(buf)?)),
            _ => Err(BufReadError::UnexpectedEnumVariant {
                id: filter_mask as i32,
            }),
        }
    }
}
impl McBufWritable for FilterMask {
    fn write_into(&self, buf: &mut impl Write) -> Result<(), std::io::Error> {
        match self {
            FilterMask::PassThrough => 0u32.var_write_into(buf)?,
            FilterMask::FullyFiltered => 1u32.var_write_into(buf)?,
            FilterMask::PartiallyFiltered(bits) => {
                2u32.var_write_into(buf)?;
                bits.write_into(buf)?;
            }
        }
        Ok(())
    }
}

=======
>>>>>>> f7e761df
#[cfg(test)]
mod tests {
    use super::*;
    use azalea_buf::McBufReadable;

    #[test]
    fn test_chat_type() {
        let chat_type_enum = ChatType::read_from(&mut &[0x06][..]).unwrap();
        assert_eq!(chat_type_enum, ChatType::EmoteCommand);
        assert_eq!(
            ChatType::read_from(&mut &[0x07][..]).unwrap(),
            ChatType::Chat
        );
    }
}<|MERGE_RESOLUTION|>--- conflicted
+++ resolved
@@ -3,10 +3,6 @@
 use azalea_core::BitSet;
 use azalea_crypto::{MessageSignature, SignedMessageHeader};
 use azalea_protocol_macros::ClientboundGamePacket;
-<<<<<<< HEAD
-use std::io::Write;
-=======
->>>>>>> f7e761df
 use uuid::Uuid;
 
 #[derive(Clone, Debug, McBuf, ClientboundGamePacket)]
@@ -92,36 +88,6 @@
     PartiallyFiltered(BitSet),
 }
 
-<<<<<<< HEAD
-impl McBufReadable for FilterMask {
-    fn read_from(buf: &mut &[u8]) -> Result<Self, BufReadError> {
-        let filter_mask = u32::var_read_from(buf)?;
-        match filter_mask {
-            0 => Ok(FilterMask::PassThrough),
-            1 => Ok(FilterMask::FullyFiltered),
-            2 => Ok(FilterMask::PartiallyFiltered(BitSet::read_from(buf)?)),
-            _ => Err(BufReadError::UnexpectedEnumVariant {
-                id: filter_mask as i32,
-            }),
-        }
-    }
-}
-impl McBufWritable for FilterMask {
-    fn write_into(&self, buf: &mut impl Write) -> Result<(), std::io::Error> {
-        match self {
-            FilterMask::PassThrough => 0u32.var_write_into(buf)?,
-            FilterMask::FullyFiltered => 1u32.var_write_into(buf)?,
-            FilterMask::PartiallyFiltered(bits) => {
-                2u32.var_write_into(buf)?;
-                bits.write_into(buf)?;
-            }
-        }
-        Ok(())
-    }
-}
-
-=======
->>>>>>> f7e761df
 #[cfg(test)]
 mod tests {
     use super::*;

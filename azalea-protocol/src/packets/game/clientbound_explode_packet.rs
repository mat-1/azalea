--- conflicted
+++ resolved
@@ -1,30 +1,33 @@
+use std::{
+    io::{Cursor, Write},
+    str::FromStr,
+};
+
+use azalea_buf::{
+    BufReadError, McBuf, McBufReadable, McBufVarReadable, McBufVarWritable, McBufWritable,
+};
+use azalea_core::{position::BlockPos, resource_location::ResourceLocation};
 use azalea_protocol_macros::ClientboundGamePacket;
-use azalea_buf::McBuf;
+use azalea_registry::{ParticleKind, SoundEvent};
 
-#[derive(Clone, Debug, McBuf, ClientboundGamePacket)]
+#[derive(Clone, Debug, PartialEq, ClientboundGamePacket)]
 pub struct ClientboundExplodePacket {
-pub x: f64,
-pub y: f64,
-pub z: f64,
-pub power: f32,
-// TODO: {'operation': 'store', 'type': 'int', 'value': 'awh.a(this.b)', 'var': 'var2'}
-// TODO: {'operation': 'store', 'type': 'int', 'value': 'awh.a(this.c)', 'var': 'var3'}
-// TODO: {'operation': 'store', 'type': 'int', 'value': 'awh.a(this.d)', 'var': 'var4'}
-pub to_blow: todo!(),
-pub knockback_x: f32,
-pub knockback_y: f32,
-pub knockback_z: f32,
-pub block_interaction: BlockInteraction,
+    pub x: f64,
+    pub y: f64,
+    pub z: f64,
+    pub power: f32,
+    pub to_blow: Vec<BlockPos>,
+    pub knockback_x: f32,
+    pub knockback_y: f32,
+    pub knockback_z: f32,
+    pub block_interaction: BlockInteraction,
+    pub small_explosion_particles: ParticleKind,
+    pub large_explosion_particles: ParticleKind,
+    pub explosion_sound: SoundEvent,
 }
 
-#[derive(McBuf, Clone, Copy, Debug)]
+#[derive(Clone, Copy, Debug, PartialEq, McBuf)]
 pub enum BlockInteraction {
-<<<<<<< HEAD
-    Keep=0,
-    Destroy=1,
-    DestroyWithDecay=2,
-    TriggerBlock=3,
-=======
     Keep,
     Destroy,
     DestroyWithDecay,
@@ -160,5 +163,4 @@
         let packet2 = ClientboundExplodePacket::read_from(&mut Cursor::new(&buf)).unwrap();
         assert_eq!(packet, packet2);
     }
->>>>>>> 737af37c
 }
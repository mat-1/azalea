use azalea_buf::BufReadError;
use azalea_buf::McBuf;
use azalea_buf::McBufVarReadable;
use azalea_buf::{McBufReadable, McBufVarWritable, McBufWritable};
use azalea_core::ResourceLocation;
use azalea_protocol_macros::ClientboundGamePacket;
use log::warn;
use std::io::Cursor;
use std::io::Write;

#[derive(Clone, Debug, McBuf, ClientboundGamePacket)]
pub struct ClientboundCommandsPacket {
    pub entries: Vec<BrigadierNodeStub>,
    #[var]
    pub root_index: u32,
}

#[derive(Debug, Clone)]
pub struct BrigadierNodeStub {
    pub is_executable: bool,
    pub children: Vec<u32>,
    pub redirect_node: Option<u32>,
    pub node_type: NodeType,
}

#[derive(Debug, Clone)]
pub struct BrigadierNumber<T> {
    pub min: Option<T>,
    pub max: Option<T>,
}
impl<T> BrigadierNumber<T> {
    pub fn new(min: Option<T>, max: Option<T>) -> BrigadierNumber<T> {
        BrigadierNumber { min, max }
    }
}
impl<T: McBufReadable> McBufReadable for BrigadierNumber<T> {
    fn read_from(buf: &mut Cursor<&[u8]>) -> Result<Self, BufReadError> {
        let flags = u8::read_from(buf)?;
        let min = if flags & 0x01 != 0 {
            Some(T::read_from(buf)?)
        } else {
            None
        };
        let max = if flags & 0x02 != 0 {
            Some(T::read_from(buf)?)
        } else {
            None
        };
        Ok(BrigadierNumber { min, max })
    }
}
impl<T: McBufWritable> McBufWritable for BrigadierNumber<T> {
    fn write_into(&self, buf: &mut impl Write) -> Result<(), std::io::Error> {
        let mut flags: u8 = 0;
        if self.min.is_some() {
            flags |= 0x01;
        }
        if self.max.is_some() {
            flags |= 0x02;
        }
        flags.write_into(buf)?;
        if let Some(min) = &self.min {
            min.write_into(buf)?;
        }
        if let Some(max) = &self.max {
            max.write_into(buf)?;
        }
        Ok(())
    }
}

#[derive(Debug, Clone, Copy, McBuf)]
pub enum BrigadierString {
    /// Reads a single word
    SingleWord = 0,
    // If it starts with a ", keeps reading until another " (allowing escaping with \). Otherwise behaves the same as SINGLE_WORD
    QuotablePhrase = 1,
    // Reads the rest of the content after the cursor. Quotes will not be removed.
    GreedyPhrase = 2,
}

#[derive(Debug, Clone, McBuf)]
pub enum BrigadierParser {
    Bool,
    Float(BrigadierNumber<f32>),
    Double(BrigadierNumber<f64>),
    Integer(BrigadierNumber<i32>),
    Long(BrigadierNumber<i64>),
    String(BrigadierString),
    Entity(EntityParser),
    GameProfile,
    BlockPos,
    ColumnPos,
    Vec3,
    Vec2,
    BlockState,
    BlockPredicate,
    ItemStack,
    ItemPredicate,
    Color,
    Component,
    Message,
    NbtCompoundTag,
    NbtTag,
    NbtPath,
    Objective,
    ObjectiveCriteria,
    Operation,
    Particle,
    Angle,
    Rotation,
    ScoreboardSlot,
    ScoreHolder { allows_multiple: bool },
    Swizzle,
    Team,
    ItemSlot,
    ResourceLocation,
    Function,
    EntityAnchor,
    IntRange,
    FloatRange,
    Dimension,
<<<<<<< HEAD
    GameMode,
=======
    Uuid,
    NbtTag,
>>>>>>> 9f5e5c09
    Time,
    ResourceOrTag { registry_key: ResourceLocation },
    ResourceOrTagKey { registry_key: ResourceLocation },
    Resource { registry_key: ResourceLocation },
    ResourceKey { registry_key: ResourceLocation },
    TemplateMirror,
    TemplateRotation,
    Uuid,
}

#[derive(Debug, Clone)]
pub struct EntityParser {
    pub single: bool,
    pub players_only: bool,
}
impl McBufReadable for EntityParser {
    fn read_from(buf: &mut Cursor<&[u8]>) -> Result<Self, BufReadError> {
<<<<<<< HEAD
        let flags = u8::read_from(buf)?;
        Ok(EntityParser {
            single: flags & 0x01 != 0,
            players_only: flags & 0x02 != 0,
        })
    }
}
impl McBufWritable for EntityParser {
    fn write_into(&self, buf: &mut impl Write) -> Result<(), std::io::Error> {
        let mut flags: u8 = 0;
        if self.single {
            flags |= 0x01;
=======
        let parser_type = u32::var_read_from(buf)?;

        match parser_type {
            0 => Ok(BrigadierParser::Bool),
            1 => Ok(BrigadierParser::Float(BrigadierNumber::read_from(buf)?)),
            2 => Ok(BrigadierParser::Double(BrigadierNumber::read_from(buf)?)),
            3 => Ok(BrigadierParser::Integer(BrigadierNumber::read_from(buf)?)),
            4 => Ok(BrigadierParser::Long(BrigadierNumber::read_from(buf)?)),
            5 => Ok(BrigadierParser::String(BrigadierString::read_from(buf)?)),
            6 => {
                let flags = u8::read_from(buf)?;
                Ok(BrigadierParser::Entity {
                    single: flags & 0x01 != 0,
                    players_only: flags & 0x02 != 0,
                })
            }
            7 => Ok(BrigadierParser::GameProfile),
            8 => Ok(BrigadierParser::BlockPos),
            9 => Ok(BrigadierParser::ColumnPos),
            10 => Ok(BrigadierParser::Vec3),
            11 => Ok(BrigadierParser::Vec2),
            12 => Ok(BrigadierParser::BlockState),
            13 => Ok(BrigadierParser::BlockPredicate),
            14 => Ok(BrigadierParser::ItemStack),
            15 => Ok(BrigadierParser::ItemPredicate),
            16 => Ok(BrigadierParser::Color),
            17 => Ok(BrigadierParser::Component),
            18 => Ok(BrigadierParser::Message),
            19 => Ok(BrigadierParser::Nbt),
            20 => Ok(BrigadierParser::NbtTag),
            21 => Ok(BrigadierParser::NbtPath),
            22 => Ok(BrigadierParser::Objective),
            23 => Ok(BrigadierParser::ObjectiveCriteira),
            24 => Ok(BrigadierParser::Operation),
            25 => Ok(BrigadierParser::Particle),
            26 => Ok(BrigadierParser::Angle),
            27 => Ok(BrigadierParser::Rotation),
            28 => Ok(BrigadierParser::ScoreboardSlot),
            29 => {
                let flags = u8::read_from(buf)?;
                Ok(BrigadierParser::ScoreHolder {
                    allows_multiple: flags & 0x01 != 0,
                })
            }
            30 => Ok(BrigadierParser::Swizzle),
            31 => Ok(BrigadierParser::Team),
            32 => Ok(BrigadierParser::ItemSlot),
            33 => Ok(BrigadierParser::ResourceLocation),
            34 => Ok(BrigadierParser::MobEffect),
            35 => Ok(BrigadierParser::Function),
            36 => Ok(BrigadierParser::EntityAnchor),
            37 => Ok(BrigadierParser::IntRange),
            38 => Ok(BrigadierParser::FloatRange),
            39 => Ok(BrigadierParser::ItemEnchantment),
            40 => Ok(BrigadierParser::EntitySummon),
            41 => Ok(BrigadierParser::Dimension),
            42 => Ok(BrigadierParser::Time),
            43 => Ok(BrigadierParser::ResourceOrTag {
                registry_key: ResourceLocation::read_from(buf)?,
            }),
            44 => Ok(BrigadierParser::Resource {
                registry_key: ResourceLocation::read_from(buf)?,
            }),
            45 => Ok(BrigadierParser::TemplateMirror),
            46 => Ok(BrigadierParser::TemplateRotation),
            47 => Ok(BrigadierParser::Uuid),
            _ => Err(BufReadError::UnexpectedEnumVariant {
                id: parser_type as i32,
            }),
>>>>>>> 9f5e5c09
        }
        if self.players_only {
            flags |= 0x02;
        }
        flags.write_into(buf)?;
        Ok(())
    }
}

impl McBufWritable for BrigadierParser {
    fn write_into(&self, buf: &mut impl Write) -> Result<(), std::io::Error> {
        match &self {
            BrigadierParser::Bool => {
                u32::var_write_into(&0, buf)?;
            }
            BrigadierParser::Float(f) => {
                u32::var_write_into(&1, buf)?;
                f.write_into(buf)?;
            }
            BrigadierParser::Double(d) => {
                u32::var_write_into(&2, buf)?;
                d.write_into(buf)?;
            }
            BrigadierParser::Integer(i) => {
                u32::var_write_into(&3, buf)?;
                i.write_into(buf)?;
            }
            BrigadierParser::Long(l) => {
                u32::var_write_into(&4, buf)?;
                l.write_into(buf)?;
            }
            BrigadierParser::String(s) => {
                u32::var_write_into(&5, buf)?;
                s.write_into(buf)?;
            }
            BrigadierParser::Entity {
                single,
                players_only,
            } => {
                u32::var_write_into(&6, buf)?;
                let mut bitmask: u8 = 0x00;
                if *single {
                    bitmask |= 0x01;
                }
                if *players_only {
                    bitmask |= 0x02;
                }
                bitmask.write_into(buf)?;
            }
            BrigadierParser::GameProfile => {
                u32::var_write_into(&7, buf)?;
            }
            BrigadierParser::BlockPos => {
                u32::var_write_into(&8, buf)?;
            }
            BrigadierParser::ColumnPos => {
                u32::var_write_into(&9, buf)?;
            }
            BrigadierParser::Vec3 => {
                u32::var_write_into(&10, buf)?;
            }
            BrigadierParser::Vec2 => {
                u32::var_write_into(&11, buf)?;
            }
            BrigadierParser::BlockState => {
                u32::var_write_into(&12, buf)?;
            }
            BrigadierParser::BlockPredicate => {
                u32::var_write_into(&13, buf)?;
            }
            BrigadierParser::ItemStack => {
                u32::var_write_into(&14, buf)?;
            }
            BrigadierParser::ItemPredicate => {
                u32::var_write_into(&15, buf)?;
            }
            BrigadierParser::Color => {
                u32::var_write_into(&16, buf)?;
            }
            BrigadierParser::Component => {
                u32::var_write_into(&17, buf)?;
            }
            BrigadierParser::Message => {
                u32::var_write_into(&18, buf)?;
            }
            BrigadierParser::Nbt => {
                u32::var_write_into(&19, buf)?;
            }
            BrigadierParser::NbtTag => {
                u32::var_write_into(&20, buf)?;
            }
            BrigadierParser::NbtPath => {
                u32::var_write_into(&21, buf)?;
            }
            BrigadierParser::Objective => {
                u32::var_write_into(&22, buf)?;
            }
            BrigadierParser::ObjectiveCriteira => {
                u32::var_write_into(&23, buf)?;
            }
            BrigadierParser::Operation => {
                u32::var_write_into(&24, buf)?;
            }
            BrigadierParser::Particle => {
                u32::var_write_into(&25, buf)?;
            }
            BrigadierParser::Angle => {
                u32::var_write_into(&26, buf)?;
            }
            BrigadierParser::Rotation => {
                u32::var_write_into(&27, buf)?;
            }
            BrigadierParser::ScoreboardSlot => {
                u32::var_write_into(&28, buf)?;
            }
            BrigadierParser::ScoreHolder { allows_multiple } => {
                u32::var_write_into(&29, buf)?;
                if *allows_multiple {
                    buf.write_all(&[0x01])?;
                } else {
                    buf.write_all(&[0x00])?;
                }
            }
            BrigadierParser::Swizzle => {
                u32::var_write_into(&30, buf)?;
            }
            BrigadierParser::Team => {
                u32::var_write_into(&31, buf)?;
            }
            BrigadierParser::ItemSlot => {
                u32::var_write_into(&32, buf)?;
            }
            BrigadierParser::ResourceLocation => {
                u32::var_write_into(&33, buf)?;
            }
            BrigadierParser::MobEffect => {
                u32::var_write_into(&34, buf)?;
            }
            BrigadierParser::Function => {
                u32::var_write_into(&35, buf)?;
            }
            BrigadierParser::EntityAnchor => {
                u32::var_write_into(&36, buf)?;
            }
            BrigadierParser::IntRange => {
                u32::var_write_into(&37, buf)?;
            }
            BrigadierParser::FloatRange => {
                u32::var_write_into(&38, buf)?;
            }
            BrigadierParser::ItemEnchantment => {
                u32::var_write_into(&39, buf)?;
            }
            BrigadierParser::EntitySummon => {
                u32::var_write_into(&40, buf)?;
            }
            BrigadierParser::Dimension => {
                u32::var_write_into(&41, buf)?;
            }
            BrigadierParser::Time => {
                u32::var_write_into(&42, buf)?;
            }
            BrigadierParser::ResourceOrTag { registry_key } => {
                u32::var_write_into(&43, buf)?;
                registry_key.write_into(buf)?;
            }
            BrigadierParser::Resource { registry_key } => {
                u32::var_write_into(&44, buf)?;
                registry_key.write_into(buf)?;
            }
            BrigadierParser::TemplateMirror => {
                u32::var_write_into(&45, buf)?;
            }
            BrigadierParser::TemplateRotation => {
                u32::var_write_into(&46, buf)?;
            }
            BrigadierParser::Uuid => {
                u32::var_write_into(&47, buf)?;
            }
        }
        Ok(())
    }
}

// TODO: BrigadierNodeStub should have more stuff
impl McBufReadable for BrigadierNodeStub {
    fn read_from(buf: &mut Cursor<&[u8]>) -> Result<Self, BufReadError> {
        let flags = u8::read_from(buf)?;
        if flags > 31 {
            warn!(
                "Warning: The flags from a Brigadier node are over 31 ({flags}; {flags:#b}). This is probably a bug.",
            );
        }

        let node_type = flags & 0x03;
        let is_executable = flags & 0x04 != 0;
        let has_redirect = flags & 0x08 != 0;
        let has_suggestions_type = flags & 0x10 != 0;

        let children = Vec::<u32>::var_read_from(buf)?;
        let redirect_node = if has_redirect {
            Some(u32::var_read_from(buf)?)
        } else {
            None
        };

        // argument node
        if node_type == 2 {
            let name = String::read_from(buf)?;
            let parser = BrigadierParser::read_from(buf)?;
            let suggestions_type = if has_suggestions_type {
                Some(ResourceLocation::read_from(buf)?)
            } else {
                None
            };
            let node = BrigadierNodeStub {
                is_executable,
                children,
                redirect_node,
                node_type: NodeType::Argument {
                    name,
                    parser,
                    suggestions_type,
                },
            };
            return Ok(node);
        }
        // literal node
        else if node_type == 1 {
            let name = String::read_from(buf)?;
            return Ok(BrigadierNodeStub {
                is_executable,
                children,
                redirect_node,
                node_type: NodeType::Literal { name },
            });
        }
        Ok(BrigadierNodeStub {
            is_executable,
            children,
            redirect_node,
            node_type: NodeType::Root,
        })
    }
}

impl McBufWritable for BrigadierNodeStub {
    fn write_into(&self, buf: &mut impl Write) -> Result<(), std::io::Error> {
        match &self.node_type {
            NodeType::Root => {
                let mut flags = 0x00;
                if self.is_executable {
                    flags |= 0x04;
                }
                if self.redirect_node.is_some() {
                    flags |= 0x08;
                }
                flags.var_write_into(buf)?;

                self.children.var_write_into(buf)?;

                if let Some(redirect) = self.redirect_node {
                    redirect.var_write_into(buf)?;
                }
            }
            NodeType::Literal { name } => {
                let mut flags = 0x01;
                if self.is_executable {
                    flags |= 0x04;
                }
                if self.redirect_node.is_some() {
                    flags |= 0x08;
                }
                flags.var_write_into(buf)?;

                self.children.var_write_into(buf)?;

                if let Some(redirect) = self.redirect_node {
                    redirect.var_write_into(buf)?;
                }

                name.write_into(buf)?;
            }
            NodeType::Argument {
                name,
                parser,
                suggestions_type,
            } => {
                let mut flags = 0x02;
                if self.is_executable {
                    flags |= 0x04;
                }
                if self.redirect_node.is_some() {
                    flags |= 0x08;
                }
                if suggestions_type.is_some() {
                    flags |= 0x10;
                }
                flags.var_write_into(buf)?;

                self.children.var_write_into(buf)?;

                if let Some(redirect) = self.redirect_node {
                    redirect.var_write_into(buf)?;
                }

                name.write_into(buf)?;
                parser.write_into(buf)?;

                if let Some(suggestion) = suggestions_type {
                    suggestion.write_into(buf)?;
                }
            }
        }
        Ok(())
    }
}

#[derive(Debug, Clone)]
pub enum NodeType {
    Root,
    Literal {
        name: String,
    },
    Argument {
        name: String,
        parser: BrigadierParser,
        suggestions_type: Option<ResourceLocation>,
    },
}

impl BrigadierNodeStub {
    pub fn name(&self) -> Option<&str> {
        match &self.node_type {
            NodeType::Root => None,
            NodeType::Literal { name } => Some(name),
            NodeType::Argument { name, .. } => Some(name),
        }
    }
}<|MERGE_RESOLUTION|>--- conflicted
+++ resolved
@@ -120,12 +120,7 @@
     IntRange,
     FloatRange,
     Dimension,
-<<<<<<< HEAD
     GameMode,
-=======
-    Uuid,
-    NbtTag,
->>>>>>> 9f5e5c09
     Time,
     ResourceOrTag { registry_key: ResourceLocation },
     ResourceOrTagKey { registry_key: ResourceLocation },
@@ -143,7 +138,6 @@
 }
 impl McBufReadable for EntityParser {
     fn read_from(buf: &mut Cursor<&[u8]>) -> Result<Self, BufReadError> {
-<<<<<<< HEAD
         let flags = u8::read_from(buf)?;
         Ok(EntityParser {
             single: flags & 0x01 != 0,
@@ -156,257 +150,11 @@
         let mut flags: u8 = 0;
         if self.single {
             flags |= 0x01;
-=======
-        let parser_type = u32::var_read_from(buf)?;
-
-        match parser_type {
-            0 => Ok(BrigadierParser::Bool),
-            1 => Ok(BrigadierParser::Float(BrigadierNumber::read_from(buf)?)),
-            2 => Ok(BrigadierParser::Double(BrigadierNumber::read_from(buf)?)),
-            3 => Ok(BrigadierParser::Integer(BrigadierNumber::read_from(buf)?)),
-            4 => Ok(BrigadierParser::Long(BrigadierNumber::read_from(buf)?)),
-            5 => Ok(BrigadierParser::String(BrigadierString::read_from(buf)?)),
-            6 => {
-                let flags = u8::read_from(buf)?;
-                Ok(BrigadierParser::Entity {
-                    single: flags & 0x01 != 0,
-                    players_only: flags & 0x02 != 0,
-                })
-            }
-            7 => Ok(BrigadierParser::GameProfile),
-            8 => Ok(BrigadierParser::BlockPos),
-            9 => Ok(BrigadierParser::ColumnPos),
-            10 => Ok(BrigadierParser::Vec3),
-            11 => Ok(BrigadierParser::Vec2),
-            12 => Ok(BrigadierParser::BlockState),
-            13 => Ok(BrigadierParser::BlockPredicate),
-            14 => Ok(BrigadierParser::ItemStack),
-            15 => Ok(BrigadierParser::ItemPredicate),
-            16 => Ok(BrigadierParser::Color),
-            17 => Ok(BrigadierParser::Component),
-            18 => Ok(BrigadierParser::Message),
-            19 => Ok(BrigadierParser::Nbt),
-            20 => Ok(BrigadierParser::NbtTag),
-            21 => Ok(BrigadierParser::NbtPath),
-            22 => Ok(BrigadierParser::Objective),
-            23 => Ok(BrigadierParser::ObjectiveCriteira),
-            24 => Ok(BrigadierParser::Operation),
-            25 => Ok(BrigadierParser::Particle),
-            26 => Ok(BrigadierParser::Angle),
-            27 => Ok(BrigadierParser::Rotation),
-            28 => Ok(BrigadierParser::ScoreboardSlot),
-            29 => {
-                let flags = u8::read_from(buf)?;
-                Ok(BrigadierParser::ScoreHolder {
-                    allows_multiple: flags & 0x01 != 0,
-                })
-            }
-            30 => Ok(BrigadierParser::Swizzle),
-            31 => Ok(BrigadierParser::Team),
-            32 => Ok(BrigadierParser::ItemSlot),
-            33 => Ok(BrigadierParser::ResourceLocation),
-            34 => Ok(BrigadierParser::MobEffect),
-            35 => Ok(BrigadierParser::Function),
-            36 => Ok(BrigadierParser::EntityAnchor),
-            37 => Ok(BrigadierParser::IntRange),
-            38 => Ok(BrigadierParser::FloatRange),
-            39 => Ok(BrigadierParser::ItemEnchantment),
-            40 => Ok(BrigadierParser::EntitySummon),
-            41 => Ok(BrigadierParser::Dimension),
-            42 => Ok(BrigadierParser::Time),
-            43 => Ok(BrigadierParser::ResourceOrTag {
-                registry_key: ResourceLocation::read_from(buf)?,
-            }),
-            44 => Ok(BrigadierParser::Resource {
-                registry_key: ResourceLocation::read_from(buf)?,
-            }),
-            45 => Ok(BrigadierParser::TemplateMirror),
-            46 => Ok(BrigadierParser::TemplateRotation),
-            47 => Ok(BrigadierParser::Uuid),
-            _ => Err(BufReadError::UnexpectedEnumVariant {
-                id: parser_type as i32,
-            }),
->>>>>>> 9f5e5c09
         }
         if self.players_only {
             flags |= 0x02;
         }
         flags.write_into(buf)?;
-        Ok(())
-    }
-}
-
-impl McBufWritable for BrigadierParser {
-    fn write_into(&self, buf: &mut impl Write) -> Result<(), std::io::Error> {
-        match &self {
-            BrigadierParser::Bool => {
-                u32::var_write_into(&0, buf)?;
-            }
-            BrigadierParser::Float(f) => {
-                u32::var_write_into(&1, buf)?;
-                f.write_into(buf)?;
-            }
-            BrigadierParser::Double(d) => {
-                u32::var_write_into(&2, buf)?;
-                d.write_into(buf)?;
-            }
-            BrigadierParser::Integer(i) => {
-                u32::var_write_into(&3, buf)?;
-                i.write_into(buf)?;
-            }
-            BrigadierParser::Long(l) => {
-                u32::var_write_into(&4, buf)?;
-                l.write_into(buf)?;
-            }
-            BrigadierParser::String(s) => {
-                u32::var_write_into(&5, buf)?;
-                s.write_into(buf)?;
-            }
-            BrigadierParser::Entity {
-                single,
-                players_only,
-            } => {
-                u32::var_write_into(&6, buf)?;
-                let mut bitmask: u8 = 0x00;
-                if *single {
-                    bitmask |= 0x01;
-                }
-                if *players_only {
-                    bitmask |= 0x02;
-                }
-                bitmask.write_into(buf)?;
-            }
-            BrigadierParser::GameProfile => {
-                u32::var_write_into(&7, buf)?;
-            }
-            BrigadierParser::BlockPos => {
-                u32::var_write_into(&8, buf)?;
-            }
-            BrigadierParser::ColumnPos => {
-                u32::var_write_into(&9, buf)?;
-            }
-            BrigadierParser::Vec3 => {
-                u32::var_write_into(&10, buf)?;
-            }
-            BrigadierParser::Vec2 => {
-                u32::var_write_into(&11, buf)?;
-            }
-            BrigadierParser::BlockState => {
-                u32::var_write_into(&12, buf)?;
-            }
-            BrigadierParser::BlockPredicate => {
-                u32::var_write_into(&13, buf)?;
-            }
-            BrigadierParser::ItemStack => {
-                u32::var_write_into(&14, buf)?;
-            }
-            BrigadierParser::ItemPredicate => {
-                u32::var_write_into(&15, buf)?;
-            }
-            BrigadierParser::Color => {
-                u32::var_write_into(&16, buf)?;
-            }
-            BrigadierParser::Component => {
-                u32::var_write_into(&17, buf)?;
-            }
-            BrigadierParser::Message => {
-                u32::var_write_into(&18, buf)?;
-            }
-            BrigadierParser::Nbt => {
-                u32::var_write_into(&19, buf)?;
-            }
-            BrigadierParser::NbtTag => {
-                u32::var_write_into(&20, buf)?;
-            }
-            BrigadierParser::NbtPath => {
-                u32::var_write_into(&21, buf)?;
-            }
-            BrigadierParser::Objective => {
-                u32::var_write_into(&22, buf)?;
-            }
-            BrigadierParser::ObjectiveCriteira => {
-                u32::var_write_into(&23, buf)?;
-            }
-            BrigadierParser::Operation => {
-                u32::var_write_into(&24, buf)?;
-            }
-            BrigadierParser::Particle => {
-                u32::var_write_into(&25, buf)?;
-            }
-            BrigadierParser::Angle => {
-                u32::var_write_into(&26, buf)?;
-            }
-            BrigadierParser::Rotation => {
-                u32::var_write_into(&27, buf)?;
-            }
-            BrigadierParser::ScoreboardSlot => {
-                u32::var_write_into(&28, buf)?;
-            }
-            BrigadierParser::ScoreHolder { allows_multiple } => {
-                u32::var_write_into(&29, buf)?;
-                if *allows_multiple {
-                    buf.write_all(&[0x01])?;
-                } else {
-                    buf.write_all(&[0x00])?;
-                }
-            }
-            BrigadierParser::Swizzle => {
-                u32::var_write_into(&30, buf)?;
-            }
-            BrigadierParser::Team => {
-                u32::var_write_into(&31, buf)?;
-            }
-            BrigadierParser::ItemSlot => {
-                u32::var_write_into(&32, buf)?;
-            }
-            BrigadierParser::ResourceLocation => {
-                u32::var_write_into(&33, buf)?;
-            }
-            BrigadierParser::MobEffect => {
-                u32::var_write_into(&34, buf)?;
-            }
-            BrigadierParser::Function => {
-                u32::var_write_into(&35, buf)?;
-            }
-            BrigadierParser::EntityAnchor => {
-                u32::var_write_into(&36, buf)?;
-            }
-            BrigadierParser::IntRange => {
-                u32::var_write_into(&37, buf)?;
-            }
-            BrigadierParser::FloatRange => {
-                u32::var_write_into(&38, buf)?;
-            }
-            BrigadierParser::ItemEnchantment => {
-                u32::var_write_into(&39, buf)?;
-            }
-            BrigadierParser::EntitySummon => {
-                u32::var_write_into(&40, buf)?;
-            }
-            BrigadierParser::Dimension => {
-                u32::var_write_into(&41, buf)?;
-            }
-            BrigadierParser::Time => {
-                u32::var_write_into(&42, buf)?;
-            }
-            BrigadierParser::ResourceOrTag { registry_key } => {
-                u32::var_write_into(&43, buf)?;
-                registry_key.write_into(buf)?;
-            }
-            BrigadierParser::Resource { registry_key } => {
-                u32::var_write_into(&44, buf)?;
-                registry_key.write_into(buf)?;
-            }
-            BrigadierParser::TemplateMirror => {
-                u32::var_write_into(&45, buf)?;
-            }
-            BrigadierParser::TemplateRotation => {
-                u32::var_write_into(&46, buf)?;
-            }
-            BrigadierParser::Uuid => {
-                u32::var_write_into(&47, buf)?;
-            }
-        }
         Ok(())
     }
 }

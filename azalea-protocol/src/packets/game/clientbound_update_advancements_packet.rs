--- conflicted
+++ resolved
@@ -112,62 +112,6 @@
     date: Option<u64>,
 }
 
-<<<<<<< HEAD
-// #[cfg(test)]
-// mod tests {
-//     use super::*;
-//     use azalea_buf::{McBufReadable, McBufWritable};
-//     use azalea_core::ResourceLocation;
-//     use azalea_protocol_macros::ClientboundGamePacket;
-//     use std::io::Cursor;
-
-//     #[test]
-//     fn test() {
-//         let mut buf = Cursor::new(Vec::new());
-//         let packet = ClientboundUpdateAdvancementsPacket {
-//             reset: true,
-//             added: [(
-//                 ResourceLocation::new("minecraft:test").unwrap(),
-//                 Advancement {
-//                     parent_id: None,
-//                     display: Some(DisplayInfo {
-//                         title: FormattedText::from("title".to_string()),
-//                         description:
-// FormattedText::from("description".to_string()),                         icon:
-// Slot::Empty,                         frame: FrameType::Task,
-//                         show_toast: true,
-//                         hidden: false,
-//                         background: None,
-//                         x: 0.0,
-//                         y: 0.0,
-//                     }),
-//                     criteria: HashMap::new(),
-//                     requirements: Vec::new(),
-//                 },
-//             )]
-//             .into_iter()
-//             .collect(),
-//             removed: vec![ResourceLocation::new("minecraft:test2").unwrap()],
-//             progress: [(
-//                 ResourceLocation::new("minecraft:test3").unwrap(),
-//                 [(
-//                     ResourceLocation::new("minecraft:test4").unwrap(),
-//                     CriterionProgress {
-//                         date: Some(123456789),
-//                     },
-//                 )]
-//                 .into_iter()
-//                 .collect(),
-//             )]
-//             .into_iter()
-//             .collect(),
-//         };
-//         packet.write_into(&mut buf).unwrap();
-//         let packet = ClientboundUpdateAdvancementsPacket::read_from(&mut
-// buf).unwrap();         assert_eq!(packet.reset, true);
-//     }
-// }
-=======
 #[cfg(test)]
 mod tests {
     use super::*;
@@ -241,5 +185,4 @@
         assert_eq!(display.title, read_display.title);
         assert_eq!(display.description, read_display.description);
     }
-}
->>>>>>> 6e818852
+}
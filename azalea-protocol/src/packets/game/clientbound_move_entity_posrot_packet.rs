use azalea_buf::McBuf;
use azalea_core::PositionDelta8;
use packet_macros::GamePacket;

/// This packet is sent by the server when an entity moves less then 8 blocks.
#[derive(Clone, Debug, McBuf, GamePacket)]
<<<<<<< HEAD
pub struct ClientboundMoveVec3RotPacket {
=======
pub struct ClientboundMoveEntityPosrotPacket {
>>>>>>> aadf2de3
    #[var]
    pub entity_id: u32,
    pub delta: PositionDelta8,
    pub y_rot: i8,
    pub x_rot: i8,
    pub on_ground: bool,
}<|MERGE_RESOLUTION|>--- conflicted
+++ resolved
@@ -4,11 +4,7 @@
 
 /// This packet is sent by the server when an entity moves less then 8 blocks.
 #[derive(Clone, Debug, McBuf, GamePacket)]
-<<<<<<< HEAD
-pub struct ClientboundMoveVec3RotPacket {
-=======
 pub struct ClientboundMoveEntityPosrotPacket {
->>>>>>> aadf2de3
     #[var]
     pub entity_id: u32,
     pub delta: PositionDelta8,

pub mod game;
pub mod handshake;
pub mod login;
pub mod status;

use crate::read::ReadPacketError;
use azalea_buf::{BufReadError, McBufVarReadable, McBufVarWritable, McBufWritable};
use std::io::{Cursor, Write};

// TODO: rename the packet files to just like clientbound_add_entity instead of
// clientbound_add_entity_packet

pub const PROTOCOL_VERSION: u32 = 760;

#[derive(Debug, Clone, Copy, PartialEq, Eq, Hash)]
pub enum ConnectionProtocol {
    Handshake = -1,
    Game = 0,
    Status = 1,
    Login = 2,
}

impl ConnectionProtocol {
    #[must_use]
    pub fn from_i32(i: i32) -> Option<Self> {
        match i {
            -1 => Some(ConnectionProtocol::Handshake),
            0 => Some(ConnectionProtocol::Game),
            1 => Some(ConnectionProtocol::Status),
            2 => Some(ConnectionProtocol::Login),
            _ => None,
        }
    }
}

/// An enum of packets for a certain protocol
pub trait ProtocolPacket
where
    Self: Sized,
{
    fn id(&self) -> u32;

<<<<<<< HEAD
    /// Read a packet by its id, ConnectionProtocol, and flow
    fn read(id: u32, buf: &mut Cursor<&[u8]>) -> Result<Self, ReadPacketError>;
=======
    /// Read a packet by its id, `ConnectionProtocol`, and flow
    fn read(id: u32, buf: &mut Cursor<&[u8]>) -> Result<Self, Box<ReadPacketError>>;
>>>>>>> a72b7683

    fn write(&self, buf: &mut impl Write) -> Result<(), std::io::Error>;
}

impl azalea_buf::McBufReadable for ConnectionProtocol {
    fn read_from(buf: &mut Cursor<&[u8]>) -> Result<Self, BufReadError> {
        let id = i32::var_read_from(buf)?;
        ConnectionProtocol::from_i32(id).ok_or(BufReadError::UnexpectedEnumVariant { id })
    }
}

impl McBufWritable for ConnectionProtocol {
    fn write_into(&self, buf: &mut impl Write) -> Result<(), std::io::Error> {
        (*self as i32).var_write_into(buf)
    }
}<|MERGE_RESOLUTION|>--- conflicted
+++ resolved
@@ -40,13 +40,8 @@
 {
     fn id(&self) -> u32;
 
-<<<<<<< HEAD
-    /// Read a packet by its id, ConnectionProtocol, and flow
-    fn read(id: u32, buf: &mut Cursor<&[u8]>) -> Result<Self, ReadPacketError>;
-=======
     /// Read a packet by its id, `ConnectionProtocol`, and flow
     fn read(id: u32, buf: &mut Cursor<&[u8]>) -> Result<Self, Box<ReadPacketError>>;
->>>>>>> a72b7683
 
     fn write(&self, buf: &mut impl Write) -> Result<(), std::io::Error>;
 }

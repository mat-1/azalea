[package]
description = "Send and receive Minecraft packets."
edition = "2021"
license = "MIT"
name = "azalea-protocol"
repository = "https://github.com/azalea-rs/azalea/tree/main/azalea-protocol"
version = "0.9.0"

# See more keys and their definitions at https://doc.rust-lang.org/cargo/reference/manifest.html

[dependencies]
simdnbt = { version = "0.4", git = "https://github.com/azalea-rs/simdnbt" }
async-recursion = "1.0.5"
azalea-auth = { path = "../azalea-auth", version = "0.9.0" }
azalea-block = { path = "../azalea-block", default-features = false, version = "0.9.0" }
azalea-brigadier = { path = "../azalea-brigadier", version = "0.9.0", features = [
    "azalea-buf",
] }
azalea-buf = { path = "../azalea-buf", version = "0.9.0" }
azalea-chat = { path = "../azalea-chat", version = "0.9.0", features = [
    "numbers",
] }
azalea-core = { path = "../azalea-core", optional = true, version = "0.9.0", features = [
    "serde",
] }
azalea-crypto = { path = "../azalea-crypto", version = "0.9.0" }
azalea-entity = { version = "0.9.0", path = "../azalea-entity" }
azalea-inventory = { version = "0.9.0", path = "../azalea-inventory" }
azalea-protocol-macros = { path = "./azalea-protocol-macros", version = "0.9.0" }
azalea-registry = { path = "../azalea-registry", version = "0.9.0" }
azalea-world = { path = "../azalea-world", version = "0.9.0" }
bevy_ecs = { version = "0.13.0", default-features = false }
byteorder = "^1.5.0"
bytes = "^1.5.0"
flate2 = "1.0.28"
futures = "0.3.30"
futures-lite = "2.2.0"
futures-util = "0.3.30"
tracing = "0.1.40"
serde = { version = "^1.0", features = ["serde_derive"] }
serde_json = "^1.0.113"
thiserror = "1.0.57"
tokio = { version = "^1.36.0", features = ["io-util", "net", "macros"] }
tokio-util = { version = "0.7.10", features = ["codec"] }
trust-dns-resolver = { version = "^0.23.2", default-features = false, features = [
    "tokio-runtime",
] }
<<<<<<< HEAD
socks5-impl = "0.5.6"
uuid = "1.6.1"
=======
uuid = "1.7.0"
>>>>>>> b66b5b6b
log = "0.4.20"

[features]
connecting = []
default = ["packets"]
packets = ["connecting", "dep:azalea-core"]
strict_registry = ["packets"]

[dev-dependencies]
anyhow = "^1.0.79"
tracing = "^0.1.40"
tracing-subscriber = "^0.3.18"
once_cell = "1.19.0"<|MERGE_RESOLUTION|>--- conflicted
+++ resolved
@@ -45,13 +45,10 @@
 trust-dns-resolver = { version = "^0.23.2", default-features = false, features = [
     "tokio-runtime",
 ] }
-<<<<<<< HEAD
+uuid = "1.7.0"
+log = "0.4.20"
+
 socks5-impl = "0.5.6"
-uuid = "1.6.1"
-=======
-uuid = "1.7.0"
->>>>>>> b66b5b6b
-log = "0.4.20"
 
 [features]
 connecting = []

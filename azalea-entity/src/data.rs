//! Define some types needed for entity metadata.

use std::io::{Cursor, Write};

use azalea_buf::{AzBuf, AzaleaRead, AzaleaReadVar, AzaleaWrite, AzaleaWriteVar, BufReadError};
use azalea_chat::FormattedText;
use azalea_core::{
    direction::Direction,
    position::{BlockPos, GlobalPos, Vec3},
};
use azalea_inventory::ItemStack;
use bevy_ecs::component::Component;
use derive_more::Deref;
use enum_as_inner::EnumAsInner;
use uuid::Uuid;

use crate::particle::Particle;

#[derive(Clone, Debug, Deref)]
pub struct EntityMetadataItems(pub Vec<EntityDataItem>);

#[derive(Clone, Debug)]
pub struct EntityDataItem {
    // we can't identify what the index is for here because we don't know the
    // entity type
    pub index: u8,
    pub value: EntityDataValue,
}

<<<<<<< HEAD
impl EntityMetadataItems {
    pub fn new(data: Vec<EntityDataItem>) -> Self {
        EntityMetadataItems(data)
    }
}

impl AzaleaRead for EntityMetadataItems {
    fn azalea_read(buf: &mut Cursor<&[u8]>) -> Result<Self, BufReadError> {
=======
impl McBufReadable for EntityMetadataItems {
    fn read_from(buf: &mut Cursor<&[u8]>) -> Result<Self, BufReadError> {
>>>>>>> 139d77d3
        let mut metadata = Vec::new();
        loop {
            let id = u8::azalea_read(buf)?;
            if id == 0xff {
                break;
            }
            let value = EntityDataValue::azalea_read(buf)?;
            metadata.push(EntityDataItem { index: id, value });
        }
        Ok(EntityMetadataItems(metadata))
    }
}

impl AzaleaWrite for EntityMetadataItems {
    fn azalea_write(&self, buf: &mut impl Write) -> Result<(), std::io::Error> {
        for item in &self.0 {
            item.index.azalea_write(buf)?;
            item.value.azalea_write(buf)?;
        }
        0xffu8.azalea_write(buf)?;
        Ok(())
    }
}

// Note: This enum is partially generated and parsed by
// codegen/lib/code/entity.py
#[derive(Clone, Debug, EnumAsInner, AzBuf)]
pub enum EntityDataValue {
    Byte(u8),
    Int(#[var] i32),
    Long(i64),
    Float(f32),
    String(String),
    FormattedText(FormattedText),
    OptionalFormattedText(Option<FormattedText>),
    ItemStack(ItemStack),
    Boolean(bool),
    Rotations(Rotations),
    BlockPos(BlockPos),
    OptionalBlockPos(Option<BlockPos>),
    Direction(Direction),
    OptionalUuid(Option<Uuid>),
    BlockState(azalea_block::BlockState),
    /// If this is air, that means it's absent,
    OptionalBlockState(azalea_block::BlockState),
    CompoundTag(simdnbt::owned::NbtCompound),
    Particle(Particle),
    Particles(Vec<Particle>),
    VillagerData(VillagerData),
    // 0 for absent; 1 + actual value otherwise. Used for entity IDs.
    OptionalUnsignedInt(OptionalUnsignedInt),
    Pose(Pose),
    CatVariant(azalea_registry::CatVariant),
    WolfVariant(azalea_registry::WolfVariant),
    FrogVariant(azalea_registry::FrogVariant),
    OptionalGlobalPos(Option<GlobalPos>),
    PaintingVariant(azalea_registry::PaintingVariant),
    SnifferState(SnifferState),
    ArmadilloState(ArmadilloStateKind),
    Vector3(Vec3),
    Quaternion(Quaternion),
}

#[derive(Clone, Debug)]
pub struct OptionalUnsignedInt(pub Option<u32>);

#[derive(Clone, Debug, AzBuf)]
pub struct Quaternion {
    pub x: f32,
    pub y: f32,
    pub z: f32,
    pub w: f32,
}

// mojang just calls this ArmadilloState but i added "Kind" since otherwise it
// collides with a name in metadata.rs
#[derive(Clone, Debug, Copy, Default, AzBuf)]
pub enum ArmadilloStateKind {
    #[default]
    Idle,
    Rolling,
    Scared,
}

impl AzaleaRead for OptionalUnsignedInt {
    fn azalea_read(buf: &mut Cursor<&[u8]>) -> Result<Self, BufReadError> {
        let val = u32::azalea_read_var(buf)?;
        Ok(OptionalUnsignedInt(if val == 0 {
            None
        } else {
            Some(val - 1)
        }))
    }
}
impl AzaleaWrite for OptionalUnsignedInt {
    fn azalea_write(&self, buf: &mut impl Write) -> Result<(), std::io::Error> {
        match self.0 {
            Some(val) => (val + 1).azalea_write_var(buf),
            None => 0u32.azalea_write_var(buf),
        }
    }
}

/// A set of x, y, and z rotations. This is used for armor stands.
#[derive(Clone, Debug, AzBuf, Default)]
pub struct Rotations {
    pub x: f32,
    pub y: f32,
    pub z: f32,
}

#[derive(Clone, Debug, Copy, AzBuf, Default, Component, Eq, PartialEq)]
pub enum Pose {
    #[default]
    Standing = 0,
    FallFlying,
    Sleeping,
    Swimming,
    SpinAttack,
    Sneaking,
    LongJumping,
    Dying,
}

#[derive(Debug, Clone, AzBuf)]
pub struct VillagerData {
    pub kind: azalea_registry::VillagerKind,
    pub profession: azalea_registry::VillagerProfession,
    #[var]
    pub level: u32,
}

<<<<<<< HEAD
impl TryFrom<EntityMetadataItems> for Vec<EntityDataValue> {
    type Error = String;

    fn try_from(data: EntityMetadataItems) -> Result<Self, Self::Error> {
        let mut data = data.0;

        data.sort_by(|a, b| a.index.cmp(&b.index));

        let mut prev_indexes = IntSet::default();
        let len = data.len();
        // check to make sure it's valid, in vanilla this is guaranteed to pass
        // but it's possible there's mods that mess with it so we want to make
        // sure it's good
        for item in &data {
            if prev_indexes.contains(&item.index) {
                return Err(format!("Index {} is duplicated", item.index));
            }
            if item.index as usize > len {
                return Err(format!("Index {} is too big", item.index));
            }
            prev_indexes.insert(item.index);
        }

        let data = data.into_iter().map(|d| d.value).collect();

        Ok(data)
    }
}

#[derive(Debug, Copy, Clone, AzBuf, Default)]
=======
#[derive(Debug, Copy, Clone, McBuf, Default)]
>>>>>>> 139d77d3
pub enum SnifferState {
    #[default]
    Idling,
    FeelingHappy,
    Scenting,
    Sniffing,
    Searching,
    Digging,
    Rising,
}<|MERGE_RESOLUTION|>--- conflicted
+++ resolved
@@ -27,19 +27,8 @@
     pub value: EntityDataValue,
 }
 
-<<<<<<< HEAD
-impl EntityMetadataItems {
-    pub fn new(data: Vec<EntityDataItem>) -> Self {
-        EntityMetadataItems(data)
-    }
-}
-
 impl AzaleaRead for EntityMetadataItems {
     fn azalea_read(buf: &mut Cursor<&[u8]>) -> Result<Self, BufReadError> {
-=======
-impl McBufReadable for EntityMetadataItems {
-    fn read_from(buf: &mut Cursor<&[u8]>) -> Result<Self, BufReadError> {
->>>>>>> 139d77d3
         let mut metadata = Vec::new();
         loop {
             let id = u8::azalea_read(buf)?;
@@ -172,40 +161,7 @@
     pub level: u32,
 }
 
-<<<<<<< HEAD
-impl TryFrom<EntityMetadataItems> for Vec<EntityDataValue> {
-    type Error = String;
-
-    fn try_from(data: EntityMetadataItems) -> Result<Self, Self::Error> {
-        let mut data = data.0;
-
-        data.sort_by(|a, b| a.index.cmp(&b.index));
-
-        let mut prev_indexes = IntSet::default();
-        let len = data.len();
-        // check to make sure it's valid, in vanilla this is guaranteed to pass
-        // but it's possible there's mods that mess with it so we want to make
-        // sure it's good
-        for item in &data {
-            if prev_indexes.contains(&item.index) {
-                return Err(format!("Index {} is duplicated", item.index));
-            }
-            if item.index as usize > len {
-                return Err(format!("Index {} is too big", item.index));
-            }
-            prev_indexes.insert(item.index);
-        }
-
-        let data = data.into_iter().map(|d| d.value).collect();
-
-        Ok(data)
-    }
-}
-
 #[derive(Debug, Copy, Clone, AzBuf, Default)]
-=======
-#[derive(Debug, Copy, Clone, McBuf, Default)]
->>>>>>> 139d77d3
 pub enum SnifferState {
     #[default]
     Idling,

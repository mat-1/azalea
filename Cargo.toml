[workspace]
members = [
  "bot",
  "azalea-client",
  "azalea-protocol",
  "azalea-chat",
  "azalea-core",
  "azalea-auth",
  "azalea-nbt",
  "azalea-brigadier",
  "azalea-crypto",
  "azalea-world",
  "azalea-language",
  "azalea-block",
  "azalea-buf",
<<<<<<< HEAD
  "azalea-physics",
=======
  "azalea-registry",
>>>>>>> b8228a03
]

[profile.release]
debug = true

# decoding packets takes forever if we don't do this
[profile.dev.package.azalea-crypto]
opt-level = 3
[profile.dev.package.cipher]
opt-level = 3
[profile.dev.package.cfb8]
opt-level = 3
[profile.dev.package.aes]
opt-level = 3
[profile.dev.package.flate2]
opt-level = 3<|MERGE_RESOLUTION|>--- conflicted
+++ resolved
@@ -13,11 +13,8 @@
   "azalea-language",
   "azalea-block",
   "azalea-buf",
-<<<<<<< HEAD
   "azalea-physics",
-=======
   "azalea-registry",
->>>>>>> b8228a03
 ]
 
 [profile.release]

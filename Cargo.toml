--- conflicted
+++ resolved
@@ -9,11 +9,8 @@
   "azalea-nbt",
   "azalea-brigadier",
   "azalea-crypto",
-<<<<<<< HEAD
   "azalea-world",
-=======
   "azalea-language",
->>>>>>> d783a029
 ]
 
 [profile.release]

[package]
description = "A framework for creating Minecraft bots."
edition = "2021"
license = "MIT"
name = "azalea"
repository = "https://github.com/mat-1/azalea/tree/main/azalea"
version = "0.3.0"

# See more keys and their definitions at https://doc.rust-lang.org/cargo/reference/manifest.html

[dependencies]
anyhow = "^1.0.65"
async-trait = "^0.1.57"
<<<<<<< HEAD
azalea-client = { version = "0.2.2", path = "../azalea-client" }
azalea-protocol = { version = "0.2.0", path = "../azalea-protocol" }
azalea-core = { version = "0.2.0", path = "../azalea-core" }
=======
azalea-client = {version = "0.3.0", path = "../azalea-client"}
azalea-protocol = {version = "0.3.0", path = "../azalea-protocol"}
>>>>>>> 50f1cc47
parking_lot = "^0.12.1"
thiserror = "^1.0.37"
tokio = "^1.21.1"

[dev-dependencies]
anyhow = "^1.0.65"
env_logger = "^0.9.1"
tokio = "^1.21.1"<|MERGE_RESOLUTION|>--- conflicted
+++ resolved
@@ -11,14 +11,9 @@
 [dependencies]
 anyhow = "^1.0.65"
 async-trait = "^0.1.57"
-<<<<<<< HEAD
-azalea-client = { version = "0.2.2", path = "../azalea-client" }
-azalea-protocol = { version = "0.2.0", path = "../azalea-protocol" }
-azalea-core = { version = "0.2.0", path = "../azalea-core" }
-=======
-azalea-client = {version = "0.3.0", path = "../azalea-client"}
-azalea-protocol = {version = "0.3.0", path = "../azalea-protocol"}
->>>>>>> 50f1cc47
+azalea-client = { version = "0.3.0", path = "../azalea-client" }
+azalea-protocol = { version = "0.3.0", path = "../azalea-protocol" }
+azalea-core = { version = "0.3.0", path = "../azalea-core" }
 parking_lot = "^0.12.1"
 thiserror = "^1.0.37"
 tokio = "^1.21.1"

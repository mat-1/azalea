--- conflicted
+++ resolved
@@ -1,9 +1,6 @@
 //! The Azalea prelude. Things that are necessary for a bare-bones bot are re-exported here.
 
 pub use crate::bot::BotTrait;
-<<<<<<< HEAD
-=======
 pub use crate::pathfinder::Trait;
->>>>>>> 6eee543a
 pub use crate::plugins;
 pub use azalea_client::{Account, Client, Event};
//! Simulate the Minecraft world, currently only used for tests.

use std::{sync::Arc, time::Duration};

use azalea_client::PhysicsState;
use azalea_core::{ResourceLocation, Vec3};
use azalea_entity::{
    attributes::AttributeInstance, metadata::Sprinting, Attributes, EntityDimensions, Physics,
    Position,
};
use azalea_world::{ChunkStorage, Instance, InstanceContainer, InstanceName, MinecraftEntityId};
use bevy_app::{App, FixedUpdate};
use bevy_ecs::prelude::*;
use bevy_time::fixed_timestep::FixedTime;
use parking_lot::RwLock;

#[derive(Bundle, Clone)]
pub struct SimulatedPlayerBundle {
    pub position: Position,
    pub physics: Physics,
    pub physics_state: PhysicsState,
    pub attributes: Attributes,
}

impl SimulatedPlayerBundle {
    pub fn new(position: Vec3) -> Self {
        let dimensions = EntityDimensions {
            width: 0.6,
            height: 1.8,
        };

        SimulatedPlayerBundle {
            position: Position::new(position),
            physics: Physics::new(dimensions, &position),
            physics_state: PhysicsState::default(),
            attributes: Attributes {
                speed: AttributeInstance::new(0.1),
                attack_speed: AttributeInstance::new(4.0),
            },
        }
    }
}

/// Simulate the Minecraft world to see if certain movements would be possible.
pub struct Simulation {
    pub app: App,
    pub entity: Entity,
    _instance: Arc<RwLock<Instance>>,
}

impl Simulation {
    pub fn new(chunks: ChunkStorage, player: SimulatedPlayerBundle) -> Self {
        let instance_name = ResourceLocation::new("azalea:simulation");

        let instance = Arc::new(RwLock::new(Instance {
            chunks,
            ..Default::default()
        }));

        let mut app = App::new();
        // we don't use all the default azalea plugins because we don't need all of them
        app.add_plugins((
            azalea_physics::PhysicsPlugin,
            azalea_entity::EntityPlugin,
            azalea_client::movement::PlayerMovePlugin,
            super::PathfinderPlugin,
            crate::BotPlugin,
            azalea_client::task_pool::TaskPoolPlugin::default(),
        ))
        // make sure it doesn't do fixed ticks without us telling it to
        .insert_resource(FixedTime::new(Duration::from_secs(60)))
        .insert_resource(InstanceContainer {
            instances: [(instance_name.clone(), Arc::downgrade(&instance.clone()))]
                .iter()
                .cloned()
                .collect(),
        })
        .add_event::<azalea_client::SendPacketEvent>();

        app.edit_schedule(bevy_app::Main, |schedule| {
            schedule.set_executor_kind(bevy_ecs::schedule::ExecutorKind::SingleThreaded);
        });

        let entity = app
            .world
            .spawn((
                MinecraftEntityId(0),
                InstanceName(instance_name),
                azalea_entity::LocalEntity,
<<<<<<< HEAD
                azalea_entity::InLoadedChunk,
=======
>>>>>>> 83cce236
                azalea_entity::Jumping::default(),
                azalea_entity::LookDirection::default(),
                Sprinting(true),
                azalea_entity::metadata::Player,
                azalea_entity::EyeHeight::new(player.physics.dimensions.height * 0.85),
                player,
            ))
            .id();

        Self {
            app,
            entity,
            _instance: instance,
        }
    }
    pub fn tick(&mut self) {
        self.app.world.run_schedule(FixedUpdate);
        self.app.update();
    }
    pub fn position(&self) -> Vec3 {
        **self.app.world.get::<Position>(self.entity).unwrap()
    }
}<|MERGE_RESOLUTION|>--- conflicted
+++ resolved
@@ -87,10 +87,6 @@
                 MinecraftEntityId(0),
                 InstanceName(instance_name),
                 azalea_entity::LocalEntity,
-<<<<<<< HEAD
-                azalea_entity::InLoadedChunk,
-=======
->>>>>>> 83cce236
                 azalea_entity::Jumping::default(),
                 azalea_entity::LookDirection::default(),
                 Sprinting(true),

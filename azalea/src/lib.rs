--- conflicted
+++ resolved
@@ -1,85 +1,4 @@
-<<<<<<< HEAD
-//! Azalea is a framework for creating Minecraft bots.
-//!
-//! Internally, it's just a wrapper over [`azalea_client`], adding useful
-//! functions for making bots. Because of this, lots of the documentation will
-//! refer to `azalea_client`. You can just replace these with `azalea` in your
-//! code, since everything from azalea_client is re-exported in azalea.
-//!
-//! # Installation
-//!
-//! First, install Rust nightly with `rustup install nightly` and `rustup
-//! default nightly`.
-//!
-//! Then, add one of the following lines to your Cargo.toml:
-//!
-//! Latest bleeding-edge version:
-//! `azalea = { git="https://github.com/mat-1/Cargo.toml" }`\
-//! Latest "stable" release:
-//! `azalea = "0.5.0"`
-//!
-//! ## Optimization
-//!
-//! For faster compile times, make a `.cargo/config.toml` file in your project
-//! and copy
-//! [this file](https://github.com/mat-1/azalea/blob/main/.cargo/config.toml)
-//! into it.
-//!
-//! For faster performance in debug mode, add
-//! ```toml
-//! [profile.dev]
-//! opt-level = 1
-//! [profile.dev.package."*"]
-//! opt-level = 3
-//! ```
-//! to your Cargo.toml. You may have to install the LLD linker.
-//!
-//! # Examples
-//!
-//! ```rust,no_run
-//! //! A bot that logs chat messages sent in the server to the console.
-//!
-//! use azalea::prelude::*;
-//! use parking_lot::Mutex;
-//! use std::sync::Arc;
-//!
-//! #[tokio::main]
-//! async fn main() {
-//!     let account = Account::offline("bot");
-//!     // or Account::microsoft("example@example.com").await.unwrap();
-//!
-//!     azalea::start(azalea::Options {
-//!         account,
-//!         address: "localhost",
-//!         state: State::default(),
-//!         plugins: plugins![],
-//!         handle,
-//!     })
-//!     .await
-//!     .unwrap();
-//! }
-//!
-//! #[derive(Default, Clone)]
-//! pub struct State {}
-//!
-//! async fn handle(bot: Client, event: Event, state: State) -> anyhow::Result<()> {
-//!     match event {
-//!         Event::Chat(m) => {
-//!             println!("{}", m.message().to_ansi());
-//!         }
-//!         _ => {}
-//!     }
-//!
-//!     Ok(())
-//! }
-//! ```
-//!
-//! [`azalea_client`]: https://crates.io/crates/azalea-client
-
-#![feature(trait_upcasting)]
-=======
 #![doc = include_str!("../README.md")]
->>>>>>> a72b7683
 #![feature(async_closure)]
 
 mod bot;

//! Azalea is a framework for creating Minecraft bots.
//!
//! Internally, it's just a wrapper over [`azalea_client`], adding useful
//! functions for making bots. Because of this, lots of the documentation will
//! refer to `azalea_client`. You can just replace these with `azalea` in your
//! code, since everything from azalea_client is re-exported in azalea.
//!
//! # Installation
//!
//! First, install Rust nightly with `rustup install nightly` and `rustup
//! default nightly`.
//!
<<<<<<< HEAD
//! Then, add one of the following lines to your Cargo.toml.\
=======
//! Then, add one of the following lines to your Cargo.toml:
//!
>>>>>>> 6eee543a
//! Latest bleeding-edge version:
//! `azalea = { git="https://github.com/mat-1/Cargo.toml" }`\
//! Latest "stable" release:
//! `azalea = "0.3"`
//!
<<<<<<< HEAD
=======
//! ## Optimization
//!
//! For faster compile times, make a `.cargo/config.toml` file in your project
//! and copy
//! [this file](https://github.com/mat-1/azalea/blob/main/.cargo/config.toml)
//! into it.
//!
//! For faster performance in debug mode, add
//! ```toml
//! [profile.dev]
//! opt-level = 1
//! [profile.dev.package."*""]
//! opt-level = 3
//! ```
//! to your Cargo.toml. You may have to install the LLD linker.
//!
>>>>>>> 6eee543a
//! # Examples
//!
//! ```rust,no_run
//! //! A bot that logs chat messages sent in the server to the console.
//!
//! use azalea::prelude::*;
//! use parking_lot::Mutex;
//! use std::sync::Arc;
//!
//! #[tokio::main]
//! async fn main() {
//!     let account = Account::offline("bot");
//!     // or Account::microsoft("example@example.com").await.unwrap();
//!
//!     azalea::start(azalea::Options {
//!         account,
//!         address: "localhost",
//!         state: State::default(),
//!         plugins: plugins![],
//!         handle,
//!     })
//!     .await
//!     .unwrap();
//! }
//!
//! #[derive(Default, Clone)]
//! pub struct State {}
//!
//! async fn handle(bot: Client, event: Event, state: State) -> anyhow::Result<()> {
//!     match event {
//!         Event::Chat(m) => {
//!             println!(m.message().to_ansi(None));
//!         }
//!         _ => {}
//!     }
//!
//!     Ok(())
//! }
//! ```
//!
//! [`azalea_client`]: https://crates.io/crates/azalea-client

mod bot;
pub mod pathfinder;
pub mod prelude;
mod start;
mod swarm;

pub use azalea_client::*;
pub use azalea_core::{BlockPos, Vec3};
<<<<<<< HEAD
pub use start::{start, Options};
pub use swarm::*;

pub type HandleFn<Fut, S> = fn(Client, Event, S) -> Fut;

/// A helper macro that generates a [`Plugins`] struct from a list of objects
/// that implement [`Plugin`].
///
/// ```rust,no_run
/// plugins![azalea_pathfinder::Plugin::default()];
/// ```
#[macro_export]
macro_rules! plugins {
    ($($plugin:expr),*) => {
        {
            let mut plugins = azalea::Plugins::new();
            $(
                plugins.add($plugin);
            )*
            plugins
        }
=======
use azalea_protocol::ServerAddress;
use std::{future::Future, sync::Arc};
use thiserror::Error;

pub type HandleFn<Fut, S> = fn(Client, Event, S) -> Fut;

/// The options that are passed to [`azalea::start`].
///
/// [`azalea::start`]: fn.start.html
pub struct Options<S, A, Fut>
where
    A: TryInto<ServerAddress>,
    Fut: Future<Output = Result<(), anyhow::Error>>,
{
    /// The address of the server that we're connecting to. This can be a
    /// `&str`, [`ServerAddress`], or anything that implements
    /// `TryInto<ServerAddress>`.
    ///
    /// [`ServerAddress`]: azalea_protocol::ServerAddress
    pub address: A,
    /// The account that's going to join the server.
    pub account: Account,
    /// The plugins that are going to be used. Plugins are external crates that
    /// add extra functionality to Azalea. You should use the [`plugins`] macro
    /// for this field.
    ///
    /// ```rust,no_run
    /// plugins![azalea_pathfinder::Plugin::default()]
    /// ```
    pub plugins: Plugins,
    /// A struct that contains the data that you want your bot to remember
    /// across events.
    ///
    /// # Examples
    ///
    /// ```rust
    /// use parking_lot::Mutex;
    /// use std::sync::Arc;
    ///
    /// #[derive(Default, Clone)]
    /// struct State {
    ///     farming: Arc<Mutex<bool>>,
    /// }
    /// ```
    pub state: S,
    /// The function that's called whenever we get an event.
    ///
    /// # Examples
    ///
    /// ```rust
    /// use azalea::prelude::*;
    ///
    /// async fn handle(bot: Client, event: Event, state: State) -> anyhow::Result<()> {
    ///     Ok(())
    /// }
    /// ```
    pub handle: HandleFn<Fut, S>,
}

#[derive(Error, Debug)]
pub enum Error {
    #[error("Invalid address")]
    InvalidAddress,
    #[error("Join error: {0}")]
    Join(#[from] azalea_client::JoinError),
}

/// Join a server and start handling events. This function will run forever until
/// it gets disconnected from the server.
///
/// # Examples
///
/// ```rust,no_run
/// let error = azalea::start(azalea::Options {
///     account,
///     address: "localhost",
///     state: State::default(),
///     plugins: plugins![azalea_pathfinder::Plugin::default()],
///     handle,
/// }).await;
/// ```
pub async fn start<
    S: Send + Sync + Clone + 'static,
    A: Send + TryInto<ServerAddress>,
    Fut: Future<Output = Result<(), anyhow::Error>> + Send + 'static,
>(
    options: Options<S, A, Fut>,
) -> Result<(), Error> {
    let address = match options.address.try_into() {
        Ok(address) => address,
        Err(_) => return Err(Error::InvalidAddress),
    };

    let (mut bot, mut rx) = Client::join(&options.account, address).await?;

    let mut plugins = options.plugins;
    plugins.add(bot::Plugin::default());
    plugins.add(pathfinder::Plugin::default());
    bot.plugins = Arc::new(plugins);

    let state = options.state;

    while let Some(event) = rx.recv().await {
        let cloned_plugins = (*bot.plugins).clone();
        for plugin in cloned_plugins.into_iter() {
            tokio::spawn(plugin.handle(event.clone(), bot.clone()));
        }

        tokio::spawn(bot::Plugin::handle(
            Box::new(bot.plugins.get::<bot::Plugin>().unwrap().clone()),
            event.clone(),
            bot.clone(),
        ));
        tokio::spawn(pathfinder::Plugin::handle(
            Box::new(bot.plugins.get::<pathfinder::Plugin>().unwrap().clone()),
            event.clone(),
            bot.clone(),
        ));

        tokio::spawn((options.handle)(bot.clone(), event.clone(), state.clone()));
    }

    Ok(())
}

/// A helper macro that generates a [`Plugins`] struct from a list of objects
/// that implement [`Plugin`].
///
/// ```rust,no_run
/// plugins![azalea_pathfinder::Plugin::default()];
/// ```
#[macro_export]
macro_rules! plugins {
    ($($plugin:expr),*) => {
        {
            let mut plugins = azalea::Plugins::new();
            $(
                plugins.add($plugin);
            )*
            plugins
        }
>>>>>>> 6eee543a
    };
}<|MERGE_RESOLUTION|>--- conflicted
+++ resolved
@@ -10,19 +10,13 @@
 //! First, install Rust nightly with `rustup install nightly` and `rustup
 //! default nightly`.
 //!
-<<<<<<< HEAD
-//! Then, add one of the following lines to your Cargo.toml.\
-=======
 //! Then, add one of the following lines to your Cargo.toml:
 //!
->>>>>>> 6eee543a
 //! Latest bleeding-edge version:
 //! `azalea = { git="https://github.com/mat-1/Cargo.toml" }`\
 //! Latest "stable" release:
 //! `azalea = "0.3"`
 //!
-<<<<<<< HEAD
-=======
 //! ## Optimization
 //!
 //! For faster compile times, make a `.cargo/config.toml` file in your project
@@ -39,7 +33,6 @@
 //! ```
 //! to your Cargo.toml. You may have to install the LLD linker.
 //!
->>>>>>> 6eee543a
 //! # Examples
 //!
 //! ```rust,no_run
@@ -90,7 +83,6 @@
 
 pub use azalea_client::*;
 pub use azalea_core::{BlockPos, Vec3};
-<<<<<<< HEAD
 pub use start::{start, Options};
 pub use swarm::*;
 
@@ -112,148 +104,5 @@
             )*
             plugins
         }
-=======
-use azalea_protocol::ServerAddress;
-use std::{future::Future, sync::Arc};
-use thiserror::Error;
-
-pub type HandleFn<Fut, S> = fn(Client, Event, S) -> Fut;
-
-/// The options that are passed to [`azalea::start`].
-///
-/// [`azalea::start`]: fn.start.html
-pub struct Options<S, A, Fut>
-where
-    A: TryInto<ServerAddress>,
-    Fut: Future<Output = Result<(), anyhow::Error>>,
-{
-    /// The address of the server that we're connecting to. This can be a
-    /// `&str`, [`ServerAddress`], or anything that implements
-    /// `TryInto<ServerAddress>`.
-    ///
-    /// [`ServerAddress`]: azalea_protocol::ServerAddress
-    pub address: A,
-    /// The account that's going to join the server.
-    pub account: Account,
-    /// The plugins that are going to be used. Plugins are external crates that
-    /// add extra functionality to Azalea. You should use the [`plugins`] macro
-    /// for this field.
-    ///
-    /// ```rust,no_run
-    /// plugins![azalea_pathfinder::Plugin::default()]
-    /// ```
-    pub plugins: Plugins,
-    /// A struct that contains the data that you want your bot to remember
-    /// across events.
-    ///
-    /// # Examples
-    ///
-    /// ```rust
-    /// use parking_lot::Mutex;
-    /// use std::sync::Arc;
-    ///
-    /// #[derive(Default, Clone)]
-    /// struct State {
-    ///     farming: Arc<Mutex<bool>>,
-    /// }
-    /// ```
-    pub state: S,
-    /// The function that's called whenever we get an event.
-    ///
-    /// # Examples
-    ///
-    /// ```rust
-    /// use azalea::prelude::*;
-    ///
-    /// async fn handle(bot: Client, event: Event, state: State) -> anyhow::Result<()> {
-    ///     Ok(())
-    /// }
-    /// ```
-    pub handle: HandleFn<Fut, S>,
-}
-
-#[derive(Error, Debug)]
-pub enum Error {
-    #[error("Invalid address")]
-    InvalidAddress,
-    #[error("Join error: {0}")]
-    Join(#[from] azalea_client::JoinError),
-}
-
-/// Join a server and start handling events. This function will run forever until
-/// it gets disconnected from the server.
-///
-/// # Examples
-///
-/// ```rust,no_run
-/// let error = azalea::start(azalea::Options {
-///     account,
-///     address: "localhost",
-///     state: State::default(),
-///     plugins: plugins![azalea_pathfinder::Plugin::default()],
-///     handle,
-/// }).await;
-/// ```
-pub async fn start<
-    S: Send + Sync + Clone + 'static,
-    A: Send + TryInto<ServerAddress>,
-    Fut: Future<Output = Result<(), anyhow::Error>> + Send + 'static,
->(
-    options: Options<S, A, Fut>,
-) -> Result<(), Error> {
-    let address = match options.address.try_into() {
-        Ok(address) => address,
-        Err(_) => return Err(Error::InvalidAddress),
-    };
-
-    let (mut bot, mut rx) = Client::join(&options.account, address).await?;
-
-    let mut plugins = options.plugins;
-    plugins.add(bot::Plugin::default());
-    plugins.add(pathfinder::Plugin::default());
-    bot.plugins = Arc::new(plugins);
-
-    let state = options.state;
-
-    while let Some(event) = rx.recv().await {
-        let cloned_plugins = (*bot.plugins).clone();
-        for plugin in cloned_plugins.into_iter() {
-            tokio::spawn(plugin.handle(event.clone(), bot.clone()));
-        }
-
-        tokio::spawn(bot::Plugin::handle(
-            Box::new(bot.plugins.get::<bot::Plugin>().unwrap().clone()),
-            event.clone(),
-            bot.clone(),
-        ));
-        tokio::spawn(pathfinder::Plugin::handle(
-            Box::new(bot.plugins.get::<pathfinder::Plugin>().unwrap().clone()),
-            event.clone(),
-            bot.clone(),
-        ));
-
-        tokio::spawn((options.handle)(bot.clone(), event.clone(), state.clone()));
-    }
-
-    Ok(())
-}
-
-/// A helper macro that generates a [`Plugins`] struct from a list of objects
-/// that implement [`Plugin`].
-///
-/// ```rust,no_run
-/// plugins![azalea_pathfinder::Plugin::default()];
-/// ```
-#[macro_export]
-macro_rules! plugins {
-    ($($plugin:expr),*) => {
-        {
-            let mut plugins = azalea::Plugins::new();
-            $(
-                plugins.add($plugin);
-            )*
-            plugins
-        }
->>>>>>> 6eee543a
     };
 }
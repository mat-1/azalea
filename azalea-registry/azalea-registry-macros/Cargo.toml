[package]
name = "azalea-registry-macros"
<<<<<<< HEAD
description = "Macros internally used in azalea-registry."
version = { workspace = true }
edition = { workspace = true }
license = { workspace = true }
repository = { workspace = true }
=======
repository = "https://github.com/azalea-rs/azalea/tree/main/azalea-registry/azalea-registry-macros"
version = "0.10.3+mc1.21.3"
>>>>>>> f364ad6b

[lib]
proc-macro = true

[dependencies]
<<<<<<< HEAD
proc-macro2 = { workspace = true }
=======
#proc-macro2 = { workspace = true }
>>>>>>> f364ad6b
quote = { workspace = true }
syn = { workspace = true }

[features]
serde = []<|MERGE_RESOLUTION|>--- conflicted
+++ resolved
@@ -1,25 +1,16 @@
 [package]
 name = "azalea-registry-macros"
-<<<<<<< HEAD
 description = "Macros internally used in azalea-registry."
 version = { workspace = true }
 edition = { workspace = true }
 license = { workspace = true }
 repository = { workspace = true }
-=======
-repository = "https://github.com/azalea-rs/azalea/tree/main/azalea-registry/azalea-registry-macros"
-version = "0.10.3+mc1.21.3"
->>>>>>> f364ad6b
 
 [lib]
 proc-macro = true
 
 [dependencies]
-<<<<<<< HEAD
-proc-macro2 = { workspace = true }
-=======
 #proc-macro2 = { workspace = true }
->>>>>>> f364ad6b
 quote = { workspace = true }
 syn = { workspace = true }
 

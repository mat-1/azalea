use azalea_buf::McBuf;
use serde::{Deserialize, Serialize};
use std::collections::HashMap;
use uuid::Uuid;

<<<<<<< HEAD
#[derive(McBuf, Debug, Clone)]
=======
#[derive(McBuf, Debug, Clone, Default, Eq, PartialEq)]
>>>>>>> a72b7683
pub struct GameProfile {
    /// The UUID of the player.
    pub uuid: Uuid,
    /// The username of the player.
    pub name: String,
    pub properties: HashMap<String, ProfilePropertyValue>,
}

impl GameProfile {
    pub fn new(uuid: Uuid, name: String) -> Self {
        GameProfile {
            uuid,
            name,
            properties: HashMap::new(),
        }
    }
}

impl From<SerializableGameProfile> for GameProfile {
    fn from(value: SerializableGameProfile) -> Self {
        let mut properties = HashMap::new();
        for value in value.properties {
            properties.insert(
                value.name,
                ProfilePropertyValue {
                    value: value.value,
                    signature: value.signature,
                },
            );
        }
        Self {
            uuid: value.id,
            name: value.name,
            properties,
        }
    }
}

#[derive(McBuf, Debug, Clone, Eq, PartialEq)]
pub struct ProfilePropertyValue {
    pub value: String,
    pub signature: Option<String>,
}

#[derive(Debug, Clone, Serialize, Deserialize)]
pub struct SerializableGameProfile {
    pub id: Uuid,
    pub name: String,
    pub properties: Vec<SerializableProfilePropertyValue>,
}

impl From<GameProfile> for SerializableGameProfile {
    fn from(value: GameProfile) -> Self {
        let mut properties = Vec::new();
        for (key, value) in value.properties {
            properties.push(SerializableProfilePropertyValue {
                name: key,
                value: value.value,
                signature: value.signature,
            });
        }
        Self {
            id: value.uuid,
            name: value.name,
            properties,
        }
    }
}

#[derive(Debug, Clone, Serialize, Deserialize)]
pub struct SerializableProfilePropertyValue {
    pub name: String,
    pub value: String,
    pub signature: Option<String>,
}

#[cfg(test)]
mod tests {
    use super::*;

    #[test]
    fn test_deserialize_game_profile() {
        let json = r#"{
            "id": "f1a2b3c4-d5e6-f7a8-b9c0-d1e2f3a4b5c6",
            "name": "Notch",
            "properties": [
                {
                    "name": "qwer",
                    "value": "asdf",
                    "signature": "zxcv"
                }
            ]
        }"#;
        let profile =
            GameProfile::from(serde_json::from_str::<SerializableGameProfile>(json).unwrap());
        assert_eq!(
            profile,
            GameProfile {
                uuid: Uuid::parse_str("f1a2b3c4-d5e6-f7a8-b9c0-d1e2f3a4b5c6").unwrap(),
                name: "Notch".to_string(),
                properties: {
                    let mut map = HashMap::new();
                    map.insert(
                        "qwer".to_string(),
                        ProfilePropertyValue {
                            value: "asdf".to_string(),
                            signature: Some("zxcv".to_string()),
                        },
                    );
                    map
                },
            }
        );
    }
}<|MERGE_RESOLUTION|>--- conflicted
+++ resolved
@@ -3,11 +3,7 @@
 use std::collections::HashMap;
 use uuid::Uuid;
 
-<<<<<<< HEAD
-#[derive(McBuf, Debug, Clone)]
-=======
 #[derive(McBuf, Debug, Clone, Default, Eq, PartialEq)]
->>>>>>> a72b7683
 pub struct GameProfile {
     /// The UUID of the player.
     pub uuid: Uuid,

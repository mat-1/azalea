<<<<<<< HEAD
use crate::{read::BufReadError, McBufReadable, McBufWritable};
use std::{io::Write, ops::Deref};
=======
use std::ops::Deref;
>>>>>>> e0bcab53

/// A Vec<u8> that isn't prefixed by a VarInt with the size.
#[derive(Debug, Clone, PartialEq, Eq, Hash)]
pub struct UnsizedByteArray(Vec<u8>);

impl Deref for UnsizedByteArray {
    type Target = Vec<u8>;

    fn deref(&self) -> &Self::Target {
        &self.0
    }
}

impl From<Vec<u8>> for UnsizedByteArray {
    fn from(vec: Vec<u8>) -> Self {
        Self(vec)
    }
}

impl From<&str> for UnsizedByteArray {
    fn from(s: &str) -> Self {
        Self(s.as_bytes().to_vec())
    }
<<<<<<< HEAD
}

/// Represents Java's BitSet, a list of bits.
#[derive(Debug, Clone, PartialEq, Eq, Hash)]
pub struct BitSet {
    data: Vec<u64>,
}

// the Index trait requires us to return a reference, but we can't do that
impl BitSet {
    pub fn index(&self, index: usize) -> bool {
        (self.data[index / 64] & (1u64 << (index % 64))) != 0
    }
}

impl McBufReadable for BitSet {
    fn read_from(buf: &mut &[u8]) -> Result<Self, BufReadError> {
        Ok(Self {
            data: Vec::<u64>::read_from(buf)?,
        })
    }
}

impl McBufWritable for BitSet {
    fn write_into(&self, buf: &mut impl Write) -> Result<(), std::io::Error> {
        self.data.write_into(buf)
    }
=======
>>>>>>> e0bcab53
}<|MERGE_RESOLUTION|>--- conflicted
+++ resolved
@@ -1,9 +1,4 @@
-<<<<<<< HEAD
-use crate::{read::BufReadError, McBufReadable, McBufWritable};
-use std::{io::Write, ops::Deref};
-=======
 use std::ops::Deref;
->>>>>>> e0bcab53
 
 /// A Vec<u8> that isn't prefixed by a VarInt with the size.
 #[derive(Debug, Clone, PartialEq, Eq, Hash)]
@@ -27,34 +22,4 @@
     fn from(s: &str) -> Self {
         Self(s.as_bytes().to_vec())
     }
-<<<<<<< HEAD
-}
-
-/// Represents Java's BitSet, a list of bits.
-#[derive(Debug, Clone, PartialEq, Eq, Hash)]
-pub struct BitSet {
-    data: Vec<u64>,
-}
-
-// the Index trait requires us to return a reference, but we can't do that
-impl BitSet {
-    pub fn index(&self, index: usize) -> bool {
-        (self.data[index / 64] & (1u64 << (index % 64))) != 0
-    }
-}
-
-impl McBufReadable for BitSet {
-    fn read_from(buf: &mut &[u8]) -> Result<Self, BufReadError> {
-        Ok(Self {
-            data: Vec::<u64>::read_from(buf)?,
-        })
-    }
-}
-
-impl McBufWritable for BitSet {
-    fn write_into(&self, buf: &mut impl Write) -> Result<(), std::io::Error> {
-        self.data.write_into(buf)
-    }
-=======
->>>>>>> e0bcab53
 }
--- conflicted
+++ resolved
@@ -9,14 +9,11 @@
 # See more keys and their definitions at https://doc.rust-lang.org/cargo/reference/manifest.html
 
 [dependencies]
-<<<<<<< HEAD
-azalea-buf = {path = "../azalea-buf", features = ["serde_json"], version = "^0.4.0" }
-azalea-language = {path = "../azalea-language", version = "^0.4.0" }
+azalea-buf = { path = "../azalea-buf", features = [
+    "serde_json",
+], version = "^0.4.0" }
+azalea-language = { path = "../azalea-language", version = "^0.4.0" }
 log = "0.4.17"
-=======
-azalea-buf = {path = "../azalea-buf", features = ["serde_json"], version = "^0.4.0"}
-azalea-language = {path = "../azalea-language", version = "^0.4.0"}
->>>>>>> e99a8229
 once_cell = "1.16.0"
-serde = {version = "^1.0.148", features = ["derive"]}
+serde = { version = "^1.0.148", features = ["derive"] }
 serde_json = "^1.0.72"
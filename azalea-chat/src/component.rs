use crate::{
    base_component::BaseComponent,
    style::{ChatFormatting, Style},
    text_component::TextComponent,
    translatable_component::{StringOrComponent, TranslatableComponent},
};
#[cfg(feature = "azalea-buf")]
use azalea_buf::{BufReadError, McBufReadable, McBufWritable};
use log::debug;
use once_cell::sync::Lazy;
use serde::{de, Deserialize, Deserializer, Serialize};
use std::{
    fmt::Display,
    io::{Cursor, Write},
};

/// A chat component, basically anything you can see in chat.
#[derive(Clone, Debug, PartialEq, Serialize)]
#[serde(untagged)]
pub enum FormattedText {
    Text(TextComponent),
    Translatable(TranslatableComponent),
}

pub static DEFAULT_STYLE: Lazy<Style> = Lazy::new(|| Style {
    color: Some(ChatFormatting::White.try_into().unwrap()),
    ..Style::default()
});

/// A chat component
impl FormattedText {
    pub fn get_base_mut(&mut self) -> &mut BaseComponent {
        match self {
            Self::Text(c) => &mut c.base,
            Self::Translatable(c) => &mut c.base,
        }
    }

    pub fn get_base(&self) -> &BaseComponent {
        match self {
            Self::Text(c) => &c.base,
            Self::Translatable(c) => &c.base,
        }
    }

    /// Add a component as a sibling of this one
    fn append(&mut self, sibling: FormattedText) {
        self.get_base_mut().siblings.push(sibling);
    }

    /// Get the "separator" component from the json
    fn parse_separator(
        json: &serde_json::Value,
    ) -> Result<Option<FormattedText>, serde_json::Error> {
        if json.get("separator").is_some() {
            return Ok(Some(FormattedText::deserialize(
                json.get("separator").unwrap(),
            )?));
        }
        Ok(None)
    }

    /// Convert this component into an
    /// [ANSI string](https://en.wikipedia.org/wiki/ANSI_escape_code), so you
    /// can print it to your terminal and get styling.
    ///
    /// This is technically a shortcut for
    /// [`FormattedText::to_ansi_custom_style`] with a default [`Style`]
    /// colored white.
    ///
    /// # Examples
    ///
    /// ```rust
    /// use azalea_chat::FormattedText;
    /// use serde::de::Deserialize;
    ///
    /// let component = FormattedText::deserialize(&serde_json::json!({
    ///    "text": "Hello, world!",
    ///    "color": "red",
    /// })).unwrap();
    ///
    /// println!("{}", component.to_ansi());
    /// ```
    pub fn to_ansi(&self) -> String {
        // default the default_style to white if it's not set
        self.to_ansi_custom_style(&DEFAULT_STYLE)
    }

    /// Convert this component into an
    /// [ANSI string](https://en.wikipedia.org/wiki/ANSI_escape_code).
    ///
    /// This is the same as [`FormattedText::to_ansi`], but you can specify a
    /// default [`Style`] to use.
    pub fn to_ansi_custom_style(&self, default_style: &Style) -> String {
        // this contains the final string will all the ansi escape codes
        let mut built_string = String::new();
        // this style will update as we visit components
        let mut running_style = Style::default();

        for component in self.clone().into_iter() {
            let component_text = match &component {
                Self::Text(c) => c.text.to_string(),
                Self::Translatable(c) => c.to_string(),
            };

            let component_style = &component.get_base().style;

            let ansi_text = running_style.compare_ansi(component_style, default_style);
            built_string.push_str(&ansi_text);
            built_string.push_str(&component_text);

            running_style.apply(component_style);
        }

        if !running_style.is_empty() {
            built_string.push_str("\u{1b}[m");
        }

        built_string
    }
}

impl IntoIterator for FormattedText {
    /// Recursively call the function for every component in this component
    fn into_iter(self) -> Self::IntoIter {
        let base = self.get_base();
        let siblings = base.siblings.clone();
        let mut v: Vec<FormattedText> = Vec::with_capacity(siblings.len() + 1);
        v.push(self);
        for sibling in siblings {
            v.extend(sibling.into_iter());
        }

        v.into_iter()
    }

    type Item = FormattedText;
    type IntoIter = std::vec::IntoIter<Self::Item>;
}

impl<'de> Deserialize<'de> for FormattedText {
    fn deserialize<D>(de: D) -> Result<Self, D::Error>
    where
        D: Deserializer<'de>,
    {
        let json: serde_json::Value = serde::Deserialize::deserialize(de)?;

        // we create a component that we might add siblings to
        let mut component: FormattedText;

        // if it's primitive, make it a text component
        if !json.is_array() && !json.is_object() {
            return Ok(FormattedText::Text(TextComponent::new(
                json.as_str().unwrap_or("").to_string(),
            )));
        }
        // if it's an object, do things with { text } and stuff
        else if json.is_object() {
            if let Some(text) = json.get("text") {
                let text = text.as_str().unwrap_or("").to_string();
                component = FormattedText::Text(TextComponent::new(text));
            } else if let Some(translate) = json.get("translate") {
                let translate = translate
                    .as_str()
                    .ok_or_else(|| de::Error::custom("\"translate\" must be a string"))?
                    .into();
                if let Some(with) = json.get("with") {
                    let with = with
                        .as_array()
                        .ok_or_else(|| de::Error::custom("\"with\" must be an array"))?;
                    let mut with_array = Vec::with_capacity(with.len());
                    for item in with {
                        // if it's a string component with no styling and no siblings, just add a
                        // string to with_array otherwise add the component
                        // to the array
                        let c = FormattedText::deserialize(item).map_err(de::Error::custom)?;
                        if let FormattedText::Text(text_component) = c {
                            if text_component.base.siblings.is_empty()
                                && text_component.base.style.is_empty()
                            {
                                with_array.push(StringOrComponent::String(text_component.text));
                                continue;
                            }
                        }
                        with_array.push(StringOrComponent::FormattedText(
                            FormattedText::deserialize(item).map_err(de::Error::custom)?,
                        ));
                    }
                    component = FormattedText::Translatable(TranslatableComponent::new(
                        translate, with_array,
                    ));
                } else {
                    // if it doesn't have a "with", just have the with_array be empty
                    component = FormattedText::Translatable(TranslatableComponent::new(
                        translate,
                        Vec::new(),
                    ));
                }
            } else if let Some(score) = json.get("score") {
                // object = GsonHelper.getAsJsonObject(jsonObject, "score");
                if score.get("name").is_none() || score.get("objective").is_none() {
                    return Err(de::Error::missing_field(
                        "A score component needs at least a name and an objective",
                    ));
                }
                // TODO
                return Err(de::Error::custom(
                    "score text components aren't yet supported",
                ));
            } else if json.get("selector").is_some() {
                return Err(de::Error::custom(
                    "selector text components aren't yet supported",
                ));
            } else if json.get("keybind").is_some() {
                return Err(de::Error::custom(
                    "keybind text components aren't yet supported",
                ));
            } else {
                let _nbt = if let Some(nbt) = json.get("nbt") {
                    nbt
                } else {
                    return Err(de::Error::custom(
                        format!("Don't know how to turn {json} into a FormattedText").as_str(),
                    ));
                };
                let _separator =
                    FormattedText::parse_separator(&json).map_err(de::Error::custom)?;

                let _interpret = match json.get("interpret") {
                    Some(v) => v.as_bool().ok_or(Some(false)).unwrap(),
                    None => false,
                };
                if let Some(_block) = json.get("block") {}
                return Err(de::Error::custom(
                    "nbt text components aren't yet supported",
                ));
            }
            if let Some(extra) = json.get("extra") {
                let extra = match extra.as_array() {
                    Some(r) => r,
                    None => return Err(de::Error::custom("Extra isn't an array")),
                };
                if extra.is_empty() {
                    return Err(de::Error::custom("Unexpected empty array of components"));
                }
                for extra_component in extra {
                    let sibling =
                        FormattedText::deserialize(extra_component).map_err(de::Error::custom)?;
                    component.append(sibling);
                }
            }

            let style = Style::deserialize(&json);
            component.get_base_mut().style = style;

            return Ok(component);
        }
        // ok so it's not an object, if it's an array deserialize every item
        else if !json.is_array() {
            return Err(de::Error::custom(
                format!("Don't know how to turn {json} into a FormattedText").as_str(),
            ));
        }
        let json_array = json.as_array().unwrap();
        // the first item in the array is the one that we're gonna return, the others
        // are siblings
        let mut component =
            FormattedText::deserialize(&json_array[0]).map_err(de::Error::custom)?;
        for i in 1..json_array.len() {
            component.append(
                FormattedText::deserialize(json_array.get(i).unwrap())
                    .map_err(de::Error::custom)?,
            );
        }
        Ok(component)
    }
}

<<<<<<< HEAD
impl McBufReadable for FormattedText {
=======
#[cfg(feature = "azalea-buf")]
impl McBufReadable for Component {
>>>>>>> d195f400
    fn read_from(buf: &mut Cursor<&[u8]>) -> Result<Self, BufReadError> {
        let string = String::read_from(buf)?;
        debug!("FormattedText string: {}", string);
        let json: serde_json::Value = serde_json::from_str(string.as_str())?;
        let component = FormattedText::deserialize(json)?;
        Ok(component)
    }
}

<<<<<<< HEAD
impl McBufWritable for FormattedText {
=======
#[cfg(feature = "azalea-buf")]
impl McBufWritable for Component {
>>>>>>> d195f400
    fn write_into(&self, buf: &mut impl Write) -> Result<(), std::io::Error> {
        let json = serde_json::to_string(self).unwrap();
        json.write_into(buf)?;
        Ok(())
    }
}

impl From<String> for FormattedText {
    fn from(s: String) -> Self {
        FormattedText::Text(TextComponent {
            text: s,
            base: BaseComponent::default(),
        })
    }
}
impl From<&str> for FormattedText {
    fn from(s: &str) -> Self {
        Self::from(s.to_string())
    }
}

impl Display for FormattedText {
    fn fmt(&self, f: &mut std::fmt::Formatter<'_>) -> std::fmt::Result {
        match self {
            FormattedText::Text(c) => c.fmt(f),
            FormattedText::Translatable(c) => c.fmt(f),
        }
    }
}

impl Default for FormattedText {
    fn default() -> Self {
        FormattedText::Text(TextComponent::default())
    }
}<|MERGE_RESOLUTION|>--- conflicted
+++ resolved
@@ -276,12 +276,8 @@
     }
 }
 
-<<<<<<< HEAD
+#[cfg(feature = "azalea-buf")]
 impl McBufReadable for FormattedText {
-=======
-#[cfg(feature = "azalea-buf")]
-impl McBufReadable for Component {
->>>>>>> d195f400
     fn read_from(buf: &mut Cursor<&[u8]>) -> Result<Self, BufReadError> {
         let string = String::read_from(buf)?;
         debug!("FormattedText string: {}", string);
@@ -291,12 +287,8 @@
     }
 }
 
-<<<<<<< HEAD
+#[cfg(feature = "azalea-buf")]
 impl McBufWritable for FormattedText {
-=======
-#[cfg(feature = "azalea-buf")]
-impl McBufWritable for Component {
->>>>>>> d195f400
     fn write_into(&self, buf: &mut impl Write) -> Result<(), std::io::Error> {
         let json = serde_json::to_string(self).unwrap();
         json.write_into(buf)?;

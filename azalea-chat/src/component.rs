use crate::{
    base_component::BaseComponent,
    style::{ChatFormatting, Style},
    text_component::TextComponent,
    translatable_component::{StringOrComponent, TranslatableComponent},
};
use azalea_buf::{BufReadError, McBufReadable, McBufWritable};
use once_cell::sync::Lazy;
use serde::{de, Deserialize, Deserializer, Serialize};
use std::{
    fmt::Display,
    io::{Cursor, Write},
};

/// A chat component, basically anything you can see in chat.
<<<<<<< HEAD
#[derive(Clone, Debug, Serialize)]
#[serde(untagged)]
=======
#[derive(Clone, Debug, PartialEq)]
>>>>>>> 36a11220
pub enum Component {
    Text(TextComponent),
    Translatable(TranslatableComponent),
}

pub static DEFAULT_STYLE: Lazy<Style> = Lazy::new(|| Style {
    color: Some(ChatFormatting::White.try_into().unwrap()),
    ..Style::default()
});

/// A chat component
impl Component {
    pub fn get_base_mut(&mut self) -> &mut BaseComponent {
        match self {
            Self::Text(c) => &mut c.base,
            Self::Translatable(c) => &mut c.base,
        }
    }

    pub fn get_base(&self) -> &BaseComponent {
        match self {
            Self::Text(c) => &c.base,
            Self::Translatable(c) => &c.base,
        }
    }

    /// Add a component as a sibling of this one
    fn append(&mut self, sibling: Component) {
        self.get_base_mut().siblings.push(sibling);
    }

    /// Get the "separator" component from the json
    fn parse_separator(json: &serde_json::Value) -> Result<Option<Component>, serde_json::Error> {
        if json.get("separator").is_some() {
            return Ok(Some(Component::deserialize(
                json.get("separator").unwrap(),
            )?));
        }
        Ok(None)
    }

    /// Convert this component into an
    /// [ANSI string](https://en.wikipedia.org/wiki/ANSI_escape_code), so you
    /// can print it to your terminal and get styling.
    ///
    /// # Examples
    ///
    /// ```rust
    /// use azalea_chat::Component;
    /// use serde::de::Deserialize;
    ///
    /// let component = Component::deserialize(&serde_json::json!({
    ///    "text": "Hello, world!",
    ///    "color": "red",
    /// })).unwrap();
    ///
    /// println!("{}", component.to_ansi(None));
    /// ```
    pub fn to_ansi(&self, default_style: Option<&Style>) -> String {
        // default the default_style to white if it's not set
        let default_style: &Style = default_style.unwrap_or(&DEFAULT_STYLE);

        // this contains the final string will all the ansi escape codes
        let mut built_string = String::new();
        // this style will update as we visit components
        let mut running_style = Style::default();

        for component in self.clone().into_iter() {
            let component_text = match &component {
                Self::Text(c) => c.text.to_string(),
                Self::Translatable(c) => c.to_string(),
            };

            let component_style = &component.get_base().style;

            let ansi_text = running_style.compare_ansi(component_style, default_style);
            built_string.push_str(&ansi_text);
            built_string.push_str(&component_text);

            running_style.apply(component_style);
        }

        if !running_style.is_empty() {
            built_string.push_str("\u{1b}[m");
        }

        built_string
    }
}

impl IntoIterator for Component {
    /// Recursively call the function for every component in this component
    fn into_iter(self) -> Self::IntoIter {
        let base = self.get_base();
        let siblings = base.siblings.clone();
        let mut v: Vec<Component> = Vec::with_capacity(siblings.len() + 1);
        v.push(self);
        for sibling in siblings {
            v.extend(sibling.into_iter());
        }

        v.into_iter()
    }

    type Item = Component;
    type IntoIter = std::vec::IntoIter<Self::Item>;
}

impl<'de> Deserialize<'de> for Component {
    fn deserialize<D>(de: D) -> Result<Self, D::Error>
    where
        D: Deserializer<'de>,
    {
        let json: serde_json::Value = serde::Deserialize::deserialize(de)?;

        // we create a component that we might add siblings to
        let mut component: Component;

        // if it's primitive, make it a text component
        if !json.is_array() && !json.is_object() {
            return Ok(Component::Text(TextComponent::new(
                json.as_str().unwrap_or("").to_string(),
            )));
        }
        // if it's an object, do things with { text } and stuff
        else if json.is_object() {
            if let Some(text) = json.get("text") {
                let text = text.as_str().unwrap_or("").to_string();
                component = Component::Text(TextComponent::new(text));
            } else if let Some(translate) = json.get("translate") {
                let translate = translate
                    .as_str()
                    .ok_or_else(|| de::Error::custom("\"translate\" must be a string"))?
                    .into();
                if let Some(with) = json.get("with") {
                    let with = with
                        .as_array()
                        .ok_or_else(|| de::Error::custom("\"with\" must be an array"))?;
                    let mut with_array = Vec::with_capacity(with.len());
                    for item in with {
                        // if it's a string component with no styling and no siblings, just add a string to with_array
                        // otherwise add the component to the array
                        let c = Component::deserialize(item).map_err(de::Error::custom)?;
                        if let Component::Text(text_component) = c {
                            if text_component.base.siblings.is_empty()
                                && text_component.base.style.is_empty()
                            {
                                with_array.push(StringOrComponent::String(text_component.text));
                                continue;
                            }
                        }
                        with_array.push(StringOrComponent::Component(
                            Component::deserialize(item).map_err(de::Error::custom)?,
                        ));
                    }
                    component =
                        Component::Translatable(TranslatableComponent::new(translate, with_array));
                } else {
                    // if it doesn't have a "with", just have the with_array be empty
                    component =
                        Component::Translatable(TranslatableComponent::new(translate, Vec::new()));
                }
            } else if let Some(score) = json.get("score") {
                // object = GsonHelper.getAsJsonObject(jsonObject, "score");
                if score.get("name").is_none() || score.get("objective").is_none() {
                    return Err(de::Error::missing_field(
                        "A score component needs at least a name and an objective",
                    ));
                }
                // TODO
                return Err(de::Error::custom(
                    "score text components aren't yet supported",
                ));
            } else if json.get("selector").is_some() {
                return Err(de::Error::custom(
                    "selector text components aren't yet supported",
                ));
            } else if json.get("keybind").is_some() {
                return Err(de::Error::custom(
                    "keybind text components aren't yet supported",
                ));
            } else {
                let _nbt = if let Some(nbt) = json.get("nbt") {
                    nbt
                } else {
                    return Err(de::Error::custom(
                        format!("Don't know how to turn {json} into a Component").as_str(),
                    ));
                };
                let _separator = Component::parse_separator(&json).map_err(de::Error::custom)?;

                let _interpret = match json.get("interpret") {
                    Some(v) => v.as_bool().ok_or(Some(false)).unwrap(),
                    None => false,
                };
                if let Some(_block) = json.get("block") {}
                return Err(de::Error::custom(
                    "nbt text components aren't yet supported",
                ));
            }
            if let Some(extra) = json.get("extra") {
                let extra = match extra.as_array() {
                    Some(r) => r,
                    None => return Err(de::Error::custom("Extra isn't an array")),
                };
                if extra.is_empty() {
                    return Err(de::Error::custom("Unexpected empty array of components"));
                }
                for extra_component in extra {
                    let sibling =
                        Component::deserialize(extra_component).map_err(de::Error::custom)?;
                    component.append(sibling);
                }
            }

            let style = Style::deserialize(&json);
            component.get_base_mut().style = style;

            return Ok(component);
        }
        // ok so it's not an object, if it's an array deserialize every item
        else if !json.is_array() {
            return Err(de::Error::custom(
                format!("Don't know how to turn {json} into a Component").as_str(),
            ));
        }
        let json_array = json.as_array().unwrap();
        // the first item in the array is the one that we're gonna return, the others are siblings
        let mut component = Component::deserialize(&json_array[0]).map_err(de::Error::custom)?;
        for i in 1..json_array.len() {
            component.append(
                Component::deserialize(json_array.get(i).unwrap()).map_err(de::Error::custom)?,
            );
        }
        Ok(component)
    }
}

impl McBufReadable for Component {
    fn read_from(buf: &mut Cursor<&[u8]>) -> Result<Self, BufReadError> {
        let string = String::read_from(buf)?;
        let json: serde_json::Value = serde_json::from_str(string.as_str())?;
        let component = Component::deserialize(json)?;
        Ok(component)
    }
}

impl McBufWritable for Component {
    fn write_into(&self, buf: &mut impl Write) -> Result<(), std::io::Error> {
        let json = serde_json::to_string(self).unwrap();
        json.write_into(buf)?;
        Ok(())
    }
}

impl From<String> for Component {
    fn from(s: String) -> Self {
        Component::Text(TextComponent {
            text: s,
            base: BaseComponent::default(),
        })
    }
}

impl Display for Component {
    fn fmt(&self, f: &mut std::fmt::Formatter<'_>) -> std::fmt::Result {
        match self {
            Component::Text(c) => c.fmt(f),
            Component::Translatable(c) => c.fmt(f),
        }
    }
}

impl Default for Component {
    fn default() -> Self {
        Component::Text(TextComponent::default())
    }
}<|MERGE_RESOLUTION|>--- conflicted
+++ resolved
@@ -13,12 +13,8 @@
 };
 
 /// A chat component, basically anything you can see in chat.
-<<<<<<< HEAD
-#[derive(Clone, Debug, Serialize)]
+#[derive(Clone, Debug, PartialEq, Serialize)]
 #[serde(untagged)]
-=======
-#[derive(Clone, Debug, PartialEq)]
->>>>>>> 36a11220
 pub enum Component {
     Text(TextComponent),
     Translatable(TranslatableComponent),

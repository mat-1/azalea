[package]
description = "A headless Minecraft client."
edition = "2021"
license = "MIT"
name = "azalea-client"
repository = "https://github.com/mat-1/azalea/tree/main/azalea-client"
version = "0.5.0"

# See more keys and their definitions at https://doc.rust-lang.org/cargo/reference/manifest.html

[dependencies]
anyhow = "1.0.59"
async-trait = "0.1.58"
<<<<<<< HEAD
azalea-auth = { path = "../azalea-auth", version = "0.4.0" }
azalea-block = { path = "../azalea-block", version = "0.4.0" }
azalea-chat = { path = "../azalea-chat", version = "0.4.0" }
azalea-core = { path = "../azalea-core", version = "0.4.0" }
azalea-crypto = { path = "../azalea-crypto", version = "0.4.0" }
azalea-physics = { path = "../azalea-physics", version = "0.4.0" }
azalea-protocol = { path = "../azalea-protocol", version = "0.4.0" }
azalea-inventory = { path = "../azalea-inventory", version = "0.1.0" }
azalea-world = { path = "../azalea-world", version = "0.4.0" }
=======
azalea-auth = {path = "../azalea-auth", version = "0.5.0" }
azalea-block = {path = "../azalea-block", version = "0.5.0" }
azalea-chat = {path = "../azalea-chat", version = "0.5.0" }
azalea-core = {path = "../azalea-core", version = "0.5.0" }
azalea-crypto = {path = "../azalea-crypto", version = "0.5.0" }
azalea-physics = {path = "../azalea-physics", version = "0.5.0" }
azalea-protocol = {path = "../azalea-protocol", version = "0.5.0" }
azalea-world = {path = "../azalea-world", version = "0.5.0" }
>>>>>>> 2d6737b2
log = "0.4.17"
nohash-hasher = "0.2.0"
once_cell = "1.16.0"
parking_lot = { version = "^0.12.1", features = ["deadlock_detection"] }
regex = "1.7.0"
thiserror = "^1.0.34"
tokio = { version = "^1.21.2", features = ["sync"] }
typemap_rev = "0.2.0"
uuid = "^1.1.2"<|MERGE_RESOLUTION|>--- conflicted
+++ resolved
@@ -11,26 +11,15 @@
 [dependencies]
 anyhow = "1.0.59"
 async-trait = "0.1.58"
-<<<<<<< HEAD
-azalea-auth = { path = "../azalea-auth", version = "0.4.0" }
-azalea-block = { path = "../azalea-block", version = "0.4.0" }
-azalea-chat = { path = "../azalea-chat", version = "0.4.0" }
-azalea-core = { path = "../azalea-core", version = "0.4.0" }
-azalea-crypto = { path = "../azalea-crypto", version = "0.4.0" }
-azalea-physics = { path = "../azalea-physics", version = "0.4.0" }
-azalea-protocol = { path = "../azalea-protocol", version = "0.4.0" }
+azalea-auth = { path = "../azalea-auth", version = "0.5.0" }
+azalea-block = { path = "../azalea-block", version = "0.5.0" }
+azalea-chat = { path = "../azalea-chat", version = "0.5.0" }
+azalea-core = { path = "../azalea-core", version = "0.5.0" }
+azalea-crypto = { path = "../azalea-crypto", version = "0.5.0" }
+azalea-physics = { path = "../azalea-physics", version = "0.5.0" }
+azalea-protocol = { path = "../azalea-protocol", version = "0.5.0" }
 azalea-inventory = { path = "../azalea-inventory", version = "0.1.0" }
-azalea-world = { path = "../azalea-world", version = "0.4.0" }
-=======
-azalea-auth = {path = "../azalea-auth", version = "0.5.0" }
-azalea-block = {path = "../azalea-block", version = "0.5.0" }
-azalea-chat = {path = "../azalea-chat", version = "0.5.0" }
-azalea-core = {path = "../azalea-core", version = "0.5.0" }
-azalea-crypto = {path = "../azalea-crypto", version = "0.5.0" }
-azalea-physics = {path = "../azalea-physics", version = "0.5.0" }
-azalea-protocol = {path = "../azalea-protocol", version = "0.5.0" }
-azalea-world = {path = "../azalea-world", version = "0.5.0" }
->>>>>>> 2d6737b2
+azalea-world = { path = "../azalea-world", version = "0.5.0" }
 log = "0.4.17"
 nohash-hasher = "0.2.0"
 once_cell = "1.16.0"

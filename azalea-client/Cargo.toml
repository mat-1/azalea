--- conflicted
+++ resolved
@@ -21,12 +21,9 @@
 azalea-protocol = { path = "../azalea-protocol", version = "0.6.0" }
 azalea-registry = { path = "../azalea-registry", version = "0.6.0" }
 azalea-world = { path = "../azalea-world", version = "0.6.0" }
-<<<<<<< HEAD
 azalea-inventory = { path = "../azalea-inventory", version = "0.1.0" }
-=======
 bevy_log = "0.9.1"
 bevy_tasks = "0.9.1"
->>>>>>> cbc6af81
 bevy_time = "0.9.1"
 derive_more = { version = "0.99.17", features = ["deref", "deref_mut"] }
 futures = "0.3.25"
@@ -38,12 +35,4 @@
 thiserror = "^1.0.34"
 tokio = { version = "^1.24.2", features = ["sync"] }
 typemap_rev = "0.3.0"
-<<<<<<< HEAD
-uuid = "^1.1.2"
-bevy_tasks = "0.9.1"
-
-[dev-dependencies]
-env_logger = "0.9.1"
-=======
-uuid = "^1.1.2"
->>>>>>> cbc6af81
+uuid = "^1.1.2"
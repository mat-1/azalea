[package]
description = "A headless Minecraft client."
edition = "2021"
license = "MIT"
name = "azalea-client"
repository = "https://github.com/azalea-rs/azalea/tree/main/azalea-client"
version = "0.9.1"

# See more keys and their definitions at https://doc.rust-lang.org/cargo/reference/manifest.html

[dependencies]
simdnbt = { version = "0.4", git = "https://github.com/azalea-rs/simdnbt" }
reqwest = { version = "0.12.4", default-features = false }
anyhow = "1.0.82"
async-trait = "0.1.80"
azalea-auth = { path = "../azalea-auth", version = "0.9.0" }
azalea-block = { path = "../azalea-block", version = "0.9.0" }
azalea-chat = { path = "../azalea-chat", version = "0.9.0" }
azalea-core = { path = "../azalea-core", version = "0.9.0" }
azalea-crypto = { path = "../azalea-crypto", version = "0.9.0" }
azalea-physics = { path = "../azalea-physics", version = "0.9.0" }
azalea-buf = { path = "../azalea-buf", version = "0.9.0" }
azalea-protocol = { path = "../azalea-protocol", version = "0.9.0" }
azalea-registry = { path = "../azalea-registry", version = "0.9.0" }
azalea-world = { path = "../azalea-world", version = "0.9.0" }
<<<<<<< HEAD
bevy_app = "0.13.0"
bevy_ecs = "0.13.0"
bevy_log = { version = "0.13.0", optional = true }
bevy_tasks = "0.13.0"
bevy_time = "0.13.0"
=======
bevy_app = "0.13.2"
bevy_ecs = "0.13.2"
bevy_log = { version = "0.13.2", optional = true }
bevy_tasks = "0.13.2"
bevy_time = "0.13.2"
azalea-inventory = { path = "../azalea-inventory", version = "0.9.0" }
>>>>>>> f919fb65
derive_more = { version = "0.99.17", features = ["deref", "deref_mut"] }
futures = "0.3.30"
tracing = "0.1.40"
nohash-hasher = "0.2.0"
once_cell = "1.19.0"
parking_lot = { version = "^0.12.1", features = ["deadlock_detection"] }
<<<<<<< HEAD
regex = "1.10.3"
thiserror = "^1.0.57"
tokio = { version = "^1.36.0", features = ["sync"] }
uuid = "^1.7.0"
serde_json = "1.0.113"
serde = "1.0.196"
minecraft_folder_path = "0.1.2"
azalea-entity = { version = "0.9.0", path = "../azalea-entity" }
azalea-inventory = { version = "0.9.0", path = "../azalea-inventory" }
=======
regex = "1.10.4"
thiserror = "^1.0.58"
tokio = { version = "^1.37.0", features = ["sync"] }
uuid = "^1.8.0"
azalea-entity = { version = "0.9.0", path = "../azalea-entity" }
serde_json = "1.0.116"
serde = "1.0.198"
minecraft_folder_path = "0.1.2"
socks5-impl = "0.5.12"
>>>>>>> f919fb65

[features]
default = ["log"]
# enables bevy_log::LogPlugin by default
log = ["bevy_log"]<|MERGE_RESOLUTION|>--- conflicted
+++ resolved
@@ -23,47 +23,26 @@
 azalea-protocol = { path = "../azalea-protocol", version = "0.9.0" }
 azalea-registry = { path = "../azalea-registry", version = "0.9.0" }
 azalea-world = { path = "../azalea-world", version = "0.9.0" }
-<<<<<<< HEAD
-bevy_app = "0.13.0"
-bevy_ecs = "0.13.0"
-bevy_log = { version = "0.13.0", optional = true }
-bevy_tasks = "0.13.0"
-bevy_time = "0.13.0"
-=======
 bevy_app = "0.13.2"
 bevy_ecs = "0.13.2"
 bevy_log = { version = "0.13.2", optional = true }
 bevy_tasks = "0.13.2"
 bevy_time = "0.13.2"
-azalea-inventory = { path = "../azalea-inventory", version = "0.9.0" }
->>>>>>> f919fb65
 derive_more = { version = "0.99.17", features = ["deref", "deref_mut"] }
 futures = "0.3.30"
 tracing = "0.1.40"
 nohash-hasher = "0.2.0"
 once_cell = "1.19.0"
 parking_lot = { version = "^0.12.1", features = ["deadlock_detection"] }
-<<<<<<< HEAD
-regex = "1.10.3"
-thiserror = "^1.0.57"
-tokio = { version = "^1.36.0", features = ["sync"] }
-uuid = "^1.7.0"
-serde_json = "1.0.113"
-serde = "1.0.196"
-minecraft_folder_path = "0.1.2"
-azalea-entity = { version = "0.9.0", path = "../azalea-entity" }
-azalea-inventory = { version = "0.9.0", path = "../azalea-inventory" }
-=======
 regex = "1.10.4"
 thiserror = "^1.0.58"
 tokio = { version = "^1.37.0", features = ["sync"] }
 uuid = "^1.8.0"
-azalea-entity = { version = "0.9.0", path = "../azalea-entity" }
 serde_json = "1.0.116"
 serde = "1.0.198"
 minecraft_folder_path = "0.1.2"
-socks5-impl = "0.5.12"
->>>>>>> f919fb65
+azalea-entity = { version = "0.9.0", path = "../azalea-entity" }
+azalea-inventory = { version = "0.9.0", path = "../azalea-inventory" }
 
 [features]
 default = ["log"]

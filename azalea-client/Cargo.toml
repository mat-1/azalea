[package]
description = "A headless Minecraft client."
edition = "2021"
license = "MIT"
name = "azalea-client"
repository = "https://github.com/mat-1/azalea/tree/main/azalea-client"
version = "0.3.0"

# See more keys and their definitions at https://doc.rust-lang.org/cargo/reference/manifest.html

[dependencies]
anyhow = "1.0.59"
azalea-auth = {path = "../azalea-auth", version = "0.3.0"}
azalea-block = {path = "../azalea-block", version = "0.3.0"}
azalea-chat = {path = "../azalea-chat", version = "0.3.0"}
azalea-core = {path = "../azalea-core", version = "0.3.0"}
azalea-crypto = {path = "../azalea-crypto", version = "0.3.0"}
azalea-physics = {path = "../azalea-physics", version = "0.3.0"}
azalea-protocol = {path = "../azalea-protocol", version = "0.3.0"}
azalea-world = {path = "../azalea-world", version = "0.3.0"}
log = "0.4.17"
parking_lot = "0.12.1"
<<<<<<< HEAD
thiserror = "1.0.37"
tokio = {version = "^1.19.2", features = ["sync"]}
=======
thiserror = "^1.0.34"
tokio = { version = "^1.21.2", features = ["sync"] }
>>>>>>> fa57d036
uuid = "^1.1.2"<|MERGE_RESOLUTION|>--- conflicted
+++ resolved
@@ -20,11 +20,6 @@
 azalea-world = {path = "../azalea-world", version = "0.3.0"}
 log = "0.4.17"
 parking_lot = "0.12.1"
-<<<<<<< HEAD
 thiserror = "1.0.37"
-tokio = {version = "^1.19.2", features = ["sync"]}
-=======
-thiserror = "^1.0.34"
-tokio = { version = "^1.21.2", features = ["sync"] }
->>>>>>> fa57d036
+tokio = {version = "^1.21.2", features = ["sync"]}
 uuid = "^1.1.2"
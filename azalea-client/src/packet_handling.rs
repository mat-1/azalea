use std::{collections::HashSet, io::Cursor, sync::Arc};

use azalea_core::{ChunkPos, ResourceLocation, Vec3};
use azalea_ecs::{
    app::{App, Plugin},
    component::Component,
    ecs::Ecs,
    entity::Entity,
    event::EventWriter,
    query::Changed,
    schedule::{IntoSystemDescriptor, SystemSet},
    system::{Commands, Query, ResMut, SystemState},
};
use azalea_protocol::{
    connect::{ReadConnection, WriteConnection},
    packets::game::{
        clientbound_player_combat_kill_packet::ClientboundPlayerCombatKillPacket,
        serverbound_accept_teleportation_packet::ServerboundAcceptTeleportationPacket,
        serverbound_custom_payload_packet::ServerboundCustomPayloadPacket,
        serverbound_keep_alive_packet::ServerboundKeepAlivePacket,
        serverbound_move_player_pos_rot_packet::ServerboundMovePlayerPosRotPacket,
        ClientboundGamePacket, ServerboundGamePacket,
    },
    read::ReadPacketError,
};
use azalea_world::{
    entity::{
        metadata::{apply_metadata, Health, PlayerMetadataBundle},
        set_rotation, Dead, EntityBundle, EntityKind, LastSentPosition, MinecraftEntityId, Physics,
        PlayerBundle, Position, WorldName,
    },
    entity::{LoadedBy, RelativeEntityUpdate},
    PartialWorld, WorldContainer,
};
use log::{debug, error, trace, warn};
use parking_lot::Mutex;
use tokio::sync::mpsc;

use crate::{
<<<<<<< HEAD
    inventory::{ClientSideCloseContainerEvent, InventoryComponent},
=======
    chat::{ChatPacket, ChatReceivedEvent},
    disconnect::DisconnectEvent,
>>>>>>> d88ca2d8
    local_player::{GameProfileComponent, LocalPlayer},
    ClientInformation, PlayerInfo,
};

pub struct PacketHandlerPlugin;

impl Plugin for PacketHandlerPlugin {
    fn build(&self, app: &mut App) {
        app.add_system_set(
            SystemSet::new().with_system(handle_packets.label("packet").before("tick")),
        )
        .add_event::<AddPlayerEvent>()
        .add_event::<RemovePlayerEvent>()
        .add_event::<UpdatePlayerEvent>()
        .add_event::<ChatReceivedEvent>()
        .add_event::<DeathEvent>()
        .add_event::<KeepAliveEvent>();
    }
}

/// A player joined the game (or more specifically, was added to the tab
/// list of a local player).
#[derive(Debug, Clone)]
pub struct AddPlayerEvent {
    /// The local player entity that received this event.
    pub entity: Entity,
    pub info: PlayerInfo,
}
/// A player left the game (or maybe is still in the game and was just
/// removed from the tab list of a local player).
#[derive(Debug, Clone)]
pub struct RemovePlayerEvent {
    /// The local player entity that received this event.
    pub entity: Entity,
    pub info: PlayerInfo,
}
/// A player was updated in the tab list of a local player (gamemode, display
/// name, or latency changed).
#[derive(Debug, Clone)]
pub struct UpdatePlayerEvent {
    /// The local player entity that received this event.
    pub entity: Entity,
    pub info: PlayerInfo,
}

/// Event for when an entity dies. dies. If it's a local player and there's a
/// reason in the death screen, the [`ClientboundPlayerCombatKillPacket`] will
/// be included.
#[derive(Debug, Clone)]
pub struct DeathEvent {
    pub entity: Entity,
    pub packet: Option<ClientboundPlayerCombatKillPacket>,
}

/// A KeepAlive packet is sent from the server to verify that the client is
/// still connected.
#[derive(Debug, Clone)]
pub struct KeepAliveEvent {
    pub entity: Entity,
    /// The ID of the keepalive. This is an arbitrary number, but vanilla
    /// servers use the time to generate this.
    pub id: u64,
}

/// Something that receives packets from the server.
#[derive(Component, Clone)]
pub struct PacketReceiver {
    pub packets: Arc<Mutex<Vec<ClientboundGamePacket>>>,
    pub run_schedule_sender: mpsc::UnboundedSender<()>,
}

fn handle_packets(ecs: &mut Ecs) {
    let mut events_owned = Vec::new();

    {
        let mut system_state: SystemState<
            Query<(Entity, &PacketReceiver), Changed<PacketReceiver>>,
        > = SystemState::new(ecs);
        let query = system_state.get(ecs);
        for (player_entity, packet_events) in &query {
            let mut packets = packet_events.packets.lock();
            if !packets.is_empty() {
                events_owned.push((player_entity, packets.clone()));
                // clear the packets right after we read them
                packets.clear();
            }
        }
    }

    for (player_entity, packets) in events_owned {
        for packet in &packets {
            match packet {
                ClientboundGamePacket::Login(p) => {
                    debug!("Got login packet");

                    #[allow(clippy::type_complexity)]
                    let mut system_state: SystemState<(
                        Commands,
                        Query<(
                            &mut LocalPlayer,
                            Option<&mut WorldName>,
                            &GameProfileComponent,
                        )>,
                        ResMut<WorldContainer>,
                    )> = SystemState::new(ecs);
                    let (mut commands, mut query, mut world_container) = system_state.get_mut(ecs);
                    let (mut local_player, world_name, game_profile) =
                        query.get_mut(player_entity).unwrap();

                    {
                        // TODO: have registry_holder be a struct because this sucks rn
                        // best way would be to add serde support to azalea-nbt

                        let registry_holder = p
                            .registry_holder
                            .as_compound()
                            .expect("Registry holder is not a compound")
                            .get("")
                            .expect("No \"\" tag")
                            .as_compound()
                            .expect("\"\" tag is not a compound");
                        let dimension_types = registry_holder
                            .get("minecraft:dimension_type")
                            .expect("No dimension_type tag")
                            .as_compound()
                            .expect("dimension_type is not a compound")
                            .get("value")
                            .expect("No dimension_type value")
                            .as_list()
                            .expect("dimension_type value is not a list");
                        let dimension_type = dimension_types
                            .iter()
                            .find(|t| {
                                t.as_compound()
                                    .expect("dimension_type value is not a compound")
                                    .get("name")
                                    .expect("No name tag")
                                    .as_string()
                                    .expect("name is not a string")
                                    == p.dimension_type.to_string()
                            })
                            .unwrap_or_else(|| {
                                panic!("No dimension_type with name {}", p.dimension_type)
                            })
                            .as_compound()
                            .unwrap()
                            .get("element")
                            .expect("No element tag")
                            .as_compound()
                            .expect("element is not a compound");
                        let height = (*dimension_type
                            .get("height")
                            .expect("No height tag")
                            .as_int()
                            .expect("height tag is not an int"))
                        .try_into()
                        .expect("height is not a u32");
                        let min_y = *dimension_type
                            .get("min_y")
                            .expect("No min_y tag")
                            .as_int()
                            .expect("min_y tag is not an int");

                        let new_world_name = p.dimension.clone();

                        if let Some(mut world_name) = world_name {
                            *world_name = world_name.clone();
                        } else {
                            commands
                                .entity(player_entity)
                                .insert(WorldName(new_world_name.clone()));
                        }
                        // add this world to the world_container (or don't if it's already
                        // there)
                        let weak_world =
                            world_container.insert(new_world_name.clone(), height, min_y);
                        // set the partial_world to an empty world
                        // (when we add chunks or entities those will be in the
                        // world_container)

                        *local_player.partial_world.write() = PartialWorld::new(
                            local_player.client_information.view_distance.into(),
                            // this argument makes it so other clients don't update this
                            // player entity
                            // in a shared world
                            Some(player_entity),
                        );
                        local_player.world = weak_world;

                        let player_bundle = PlayerBundle {
                            entity: EntityBundle::new(
                                game_profile.uuid,
                                Vec3::default(),
                                azalea_registry::EntityKind::Player,
                                new_world_name,
                            ),
                            metadata: PlayerMetadataBundle::default(),
                        };
                        // insert our components into the ecs :)
                        commands
                            .entity(player_entity)
                            .insert((MinecraftEntityId(p.player_id), player_bundle));
                    }

                    // send the client information that we have set
                    let client_information_packet: ClientInformation =
                        local_player.client_information.clone();
                    log::debug!(
                        "Sending client information because login: {:?}",
                        client_information_packet
                    );
                    local_player.write_packet(client_information_packet.get());

                    // brand
                    local_player.write_packet(
                        ServerboundCustomPayloadPacket {
                            identifier: ResourceLocation::new("brand").unwrap(),
                            // they don't have to know :)
                            data: "vanilla".into(),
                        }
                        .get(),
                    );

                    system_state.apply(ecs);
                }
                ClientboundGamePacket::SetChunkCacheRadius(p) => {
                    debug!("Got set chunk cache radius packet {:?}", p);
                }
                ClientboundGamePacket::CustomPayload(p) => {
                    debug!("Got custom payload packet {:?}", p);
                }
                ClientboundGamePacket::ChangeDifficulty(p) => {
                    debug!("Got difficulty packet {:?}", p);
                }
                ClientboundGamePacket::Commands(_p) => {
                    debug!("Got declare commands packet");
                }
                ClientboundGamePacket::PlayerAbilities(p) => {
                    debug!("Got player abilities packet {:?}", p);
                }
                ClientboundGamePacket::SetCarriedItem(p) => {
                    debug!("Got set carried item packet {:?}", p);
                }
                ClientboundGamePacket::UpdateTags(_p) => {
                    debug!("Got update tags packet");
                }
                ClientboundGamePacket::Disconnect(p) => {
                    debug!("Got disconnect packet {:?}", p);
                    let mut system_state: SystemState<EventWriter<DisconnectEvent>> =
                        SystemState::new(ecs);
                    let mut disconnect_events = system_state.get_mut(ecs);
                    disconnect_events.send(DisconnectEvent {
                        entity: player_entity,
                    });
                    // bye
                    return;
                }
                ClientboundGamePacket::UpdateRecipes(_p) => {
                    debug!("Got update recipes packet");
                }
                ClientboundGamePacket::EntityEvent(_p) => {
                    // debug!("Got entity event packet {:?}", p);
                }
                ClientboundGamePacket::Recipe(_p) => {
                    debug!("Got recipe packet");
                }
                ClientboundGamePacket::PlayerPosition(p) => {
                    // TODO: reply with teleport confirm
                    debug!("Got player position packet {:?}", p);

                    let mut system_state: SystemState<
                        Query<(
                            &mut LocalPlayer,
                            &mut Physics,
                            &mut Position,
                            &mut LastSentPosition,
                        )>,
                    > = SystemState::new(ecs);
                    let mut query = system_state.get_mut(ecs);
                    let Ok((mut local_player, mut physics, mut position, mut last_sent_position)) =
                        query.get_mut(player_entity) else {
                            continue;
                        };

                    let delta_movement = physics.delta;

                    let is_x_relative = p.relative_arguments.x;
                    let is_y_relative = p.relative_arguments.y;
                    let is_z_relative = p.relative_arguments.z;

                    let (delta_x, new_pos_x) = if is_x_relative {
                        last_sent_position.x += p.x;
                        (delta_movement.x, position.x + p.x)
                    } else {
                        last_sent_position.x = p.x;
                        (0.0, p.x)
                    };
                    let (delta_y, new_pos_y) = if is_y_relative {
                        last_sent_position.y += p.y;
                        (delta_movement.y, position.y + p.y)
                    } else {
                        last_sent_position.y = p.y;
                        (0.0, p.y)
                    };
                    let (delta_z, new_pos_z) = if is_z_relative {
                        last_sent_position.z += p.z;
                        (delta_movement.z, position.z + p.z)
                    } else {
                        last_sent_position.z = p.z;
                        (0.0, p.z)
                    };

                    let mut y_rot = p.y_rot;
                    let mut x_rot = p.x_rot;
                    if p.relative_arguments.x_rot {
                        x_rot += physics.x_rot;
                    }
                    if p.relative_arguments.y_rot {
                        y_rot += physics.y_rot;
                    }

                    physics.delta = Vec3 {
                        x: delta_x,
                        y: delta_y,
                        z: delta_z,
                    };
                    // we call a function instead of setting the fields ourself since the
                    // function makes sure the rotations stay in their
                    // ranges
                    set_rotation(&mut physics, y_rot, x_rot);
                    // TODO: minecraft sets "xo", "yo", and "zo" here but idk what that means
                    // so investigate that ig
                    let new_pos = Vec3 {
                        x: new_pos_x,
                        y: new_pos_y,
                        z: new_pos_z,
                    };

                    **position = new_pos;

                    local_player
                        .write_packet(ServerboundAcceptTeleportationPacket { id: p.id }.get());
                    local_player.write_packet(
                        ServerboundMovePlayerPosRotPacket {
                            x: new_pos.x,
                            y: new_pos.y,
                            z: new_pos.z,
                            y_rot,
                            x_rot,
                            // this is always false
                            on_ground: false,
                        }
                        .get(),
                    );
                }
                ClientboundGamePacket::PlayerInfoUpdate(p) => {
                    debug!("Got player info packet {:?}", p);

                    let mut system_state: SystemState<(
                        Query<&mut LocalPlayer>,
                        EventWriter<AddPlayerEvent>,
                        EventWriter<UpdatePlayerEvent>,
                    )> = SystemState::new(ecs);
                    let (mut query, mut add_player_events, mut update_player_events) =
                        system_state.get_mut(ecs);
                    let mut local_player = query.get_mut(player_entity).unwrap();

                    for updated_info in &p.entries {
                        // add the new player maybe
                        if p.actions.add_player {
                            let info = PlayerInfo {
                                profile: updated_info.profile.clone(),
                                uuid: updated_info.profile.uuid,
                                gamemode: updated_info.game_mode,
                                latency: updated_info.latency,
                                display_name: updated_info.display_name.clone(),
                            };
                            local_player
                                .players
                                .insert(updated_info.profile.uuid, info.clone());
                            add_player_events.send(AddPlayerEvent {
                                entity: player_entity,
                                info: info.clone(),
                            });
                        } else if let Some(info) =
                            local_player.players.get_mut(&updated_info.profile.uuid)
                        {
                            // `else if` because the block for add_player above
                            // already sets all the fields
                            if p.actions.update_game_mode {
                                info.gamemode = updated_info.game_mode;
                            }
                            if p.actions.update_latency {
                                info.latency = updated_info.latency;
                            }
                            if p.actions.update_display_name {
                                info.display_name = updated_info.display_name.clone();
                            }
                            update_player_events.send(UpdatePlayerEvent {
                                entity: player_entity,
                                info: info.clone(),
                            });
                        } else {
                            warn!(
                                "Ignoring PlayerInfoUpdate for unknown player {}",
                                updated_info.profile.uuid
                            );
                        }
                    }
                }
                ClientboundGamePacket::PlayerInfoRemove(p) => {
                    let mut system_state: SystemState<(
                        Query<&mut LocalPlayer>,
                        EventWriter<RemovePlayerEvent>,
                    )> = SystemState::new(ecs);
                    let (mut query, mut remove_player_events) = system_state.get_mut(ecs);
                    let mut local_player = query.get_mut(player_entity).unwrap();

                    for uuid in &p.profile_ids {
                        if let Some(info) = local_player.players.remove(uuid) {
                            remove_player_events.send(RemovePlayerEvent {
                                entity: player_entity,
                                info,
                            });
                        }
                    }
                }
                ClientboundGamePacket::SetChunkCacheCenter(p) => {
                    debug!("Got chunk cache center packet {:?}", p);

                    let mut system_state: SystemState<Query<&mut LocalPlayer>> =
                        SystemState::new(ecs);
                    let mut query = system_state.get_mut(ecs);
                    let local_player = query.get_mut(player_entity).unwrap();
                    let mut partial_world = local_player.partial_world.write();

                    partial_world.chunks.view_center = ChunkPos::new(p.x, p.z);
                }
                ClientboundGamePacket::LevelChunkWithLight(p) => {
                    debug!("Got chunk with light packet {} {}", p.x, p.z);
                    let pos = ChunkPos::new(p.x, p.z);

                    let mut system_state: SystemState<Query<&mut LocalPlayer>> =
                        SystemState::new(ecs);
                    let mut query = system_state.get_mut(ecs);
                    let local_player = query.get_mut(player_entity).unwrap();

                    // OPTIMIZATION: if we already know about the chunk from the
                    // shared world (and not ourselves), then we don't need to
                    // parse it again. This is only used when we have a shared
                    // world, since we check that the chunk isn't currently owned
                    // by this client.
                    let shared_chunk = local_player.world.read().chunks.get(&pos);
                    let this_client_has_chunk = local_player
                        .partial_world
                        .read()
                        .chunks
                        .limited_get(&pos)
                        .is_some();

                    let mut world = local_player.world.write();
                    let mut partial_world = local_player.partial_world.write();

                    if !this_client_has_chunk {
                        if let Some(shared_chunk) = shared_chunk {
                            trace!(
                                "Skipping parsing chunk {:?} because we already know about it",
                                pos
                            );
                            partial_world.chunks.set_with_shared_reference(
                                &pos,
                                Some(shared_chunk.clone()),
                                &mut world.chunks,
                            );
                            continue;
                        }
                    }

                    if let Err(e) = partial_world.chunks.replace_with_packet_data(
                        &pos,
                        &mut Cursor::new(&p.chunk_data.data),
                        &mut world.chunks,
                    ) {
                        error!("Couldn't set chunk data: {}", e);
                    }
                }
                ClientboundGamePacket::LightUpdate(_p) => {
                    // debug!("Got light update packet {:?}", p);
                }
                ClientboundGamePacket::AddEntity(p) => {
                    debug!("Got add entity packet {:?}", p);

                    let mut system_state: SystemState<(Commands, Query<Option<&WorldName>>)> =
                        SystemState::new(ecs);
                    let (mut commands, mut query) = system_state.get_mut(ecs);
                    let world_name = query.get_mut(player_entity).unwrap();

                    if let Some(WorldName(world_name)) = world_name {
                        let bundle = p.as_entity_bundle(world_name.clone());
                        let mut entity_commands = commands.spawn((
                            MinecraftEntityId(p.id),
                            LoadedBy(HashSet::from([player_entity])),
                            bundle,
                        ));
                        // the bundle doesn't include the default entity metadata so we add that
                        // separately
                        p.apply_metadata(&mut entity_commands);
                    } else {
                        warn!("got add player packet but we haven't gotten a login packet yet");
                    }

                    system_state.apply(ecs);
                }
                ClientboundGamePacket::SetEntityData(p) => {
                    debug!("Got set entity data packet {:?}", p);

                    let mut system_state: SystemState<(
                        Commands,
                        Query<&mut LocalPlayer>,
                        Query<&EntityKind>,
                    )> = SystemState::new(ecs);
                    let (mut commands, mut query, entity_kind_query) = system_state.get_mut(ecs);
                    let local_player = query.get_mut(player_entity).unwrap();

                    let world = local_player.world.read();
                    let entity = world.entity_by_id(&MinecraftEntityId(p.id));
                    drop(world);

                    if let Some(entity) = entity {
                        let entity_kind = entity_kind_query.get(entity).unwrap();
                        let mut entity_commands = commands.entity(entity);
                        if let Err(e) = apply_metadata(
                            &mut entity_commands,
                            **entity_kind,
                            (*p.packed_items).clone(),
                        ) {
                            warn!("{e}");
                        }
                    } else {
                        warn!("Server sent an entity data packet for an entity id ({}) that we don't know about", p.id);
                    }

                    system_state.apply(ecs);
                }
                ClientboundGamePacket::UpdateAttributes(_p) => {
                    // debug!("Got update attributes packet {:?}", p);
                }
                ClientboundGamePacket::SetEntityMotion(_p) => {
                    // debug!("Got entity velocity packet {:?}", p);
                }
                ClientboundGamePacket::SetEntityLink(p) => {
                    debug!("Got set entity link packet {:?}", p);
                }
                ClientboundGamePacket::AddPlayer(p) => {
                    debug!("Got add player packet {:?}", p);

                    #[allow(clippy::type_complexity)]
                    let mut system_state: SystemState<(
                        Commands,
                        Query<(&mut LocalPlayer, Option<&WorldName>)>,
                    )> = SystemState::new(ecs);
                    let (mut commands, mut query) = system_state.get_mut(ecs);
                    let (local_player, world_name) = query.get_mut(player_entity).unwrap();

                    if let Some(WorldName(world_name)) = world_name {
                        let bundle = p.as_player_bundle(world_name.clone());
                        let mut spawned = commands.spawn((
                            MinecraftEntityId(p.id),
                            LoadedBy(HashSet::from([player_entity])),
                            bundle,
                        ));

                        if let Some(player_info) = local_player.players.get(&p.uuid) {
                            spawned.insert(GameProfileComponent(player_info.profile.clone()));
                        }
                    } else {
                        warn!("got add player packet but we haven't gotten a login packet yet");
                    }

                    system_state.apply(ecs);
                }
                ClientboundGamePacket::InitializeBorder(p) => {
                    debug!("Got initialize border packet {:?}", p);
                }
                ClientboundGamePacket::SetTime(_p) => {
                    // debug!("Got set time packet {:?}", p);
                }
                ClientboundGamePacket::SetDefaultSpawnPosition(p) => {
                    debug!("Got set default spawn position packet {:?}", p);
                }
                ClientboundGamePacket::ContainerSetContent(p) => {
                    debug!("Got container set content packet {:?}", p);

                    let mut system_state: SystemState<Query<&mut InventoryComponent>> =
                        SystemState::new(ecs);
                    let mut query = system_state.get_mut(ecs);
                    let mut inventory = query.get_mut(player_entity).unwrap();

                    // container id 0 is always the player's inventory
                    if p.container_id == 0 {
                        // this is just so it has the same type as the `else` block
                        for (i, slot) in p.items.iter().enumerate() {
                            if let Some(slot_mut) = inventory.inventory_menu.slot_mut(i) {
                                *slot_mut = slot.clone();
                            }
                        }
                    } else if inventory.id == p.container_id {
                        let menu = inventory.menu_mut();
                        for (i, slot) in p.items.iter().enumerate() {
                            if let Some(slot_mut) = menu.slot_mut(i) {
                                *slot_mut = slot.clone();
                            }
                        }
                    }
                }
                ClientboundGamePacket::ContainerSetData(p) => {
                    debug!("Got container set data packet {:?}", p);
                    // let mut system_state: SystemState<Query<&mut
                    // InventoryComponent>> =
                    //     SystemState::new(ecs);
                    // let mut query = system_state.get_mut(ecs);
                    // let mut inventory =
                    // query.get_mut(player_entity).unwrap();

                    // TODO: handle ContainerSetData packet
                    // this is used for various things like the furnace progress
                    // bar
                    // see https://wiki.vg/Protocol#Set_Container_Property
                }
                ClientboundGamePacket::ContainerSetSlot(p) => {
                    debug!("Got container set slot packet {:?}", p);

                    let mut system_state: SystemState<Query<&mut InventoryComponent>> =
                        SystemState::new(ecs);
                    let mut query = system_state.get_mut(ecs);
                    let mut inventory = query.get_mut(player_entity).unwrap();

                    if p.container_id == -1 {
                        // -1 means carried item
                        inventory.carried = p.item_stack.clone();
                    } else if p.container_id == -2 {
                        if let Some(slot) = inventory.inventory_menu.slot_mut(p.slot.into()) {
                            *slot = p.item_stack.clone();
                        }
                    } else {
                        let is_creative_mode_and_inventory_closed = false;
                        // technically minecraft has slightly different behavior here if you're in
                        // creative mode and have your inventory open
                        if p.container_id == 0
                            && azalea_inventory::Player::is_hotbar_slot(p.slot.into())
                        {
                            // minecraft also sets a "pop time" here which is used for an animation
                            // but that's not really necessary
                            if let Some(slot) = inventory.inventory_menu.slot_mut(p.slot.into()) {
                                *slot = p.item_stack.clone();
                            }
                        } else if p.container_id == inventory.id
                            && (p.container_id != 0 || !is_creative_mode_and_inventory_closed)
                        {
                            // var2.containerMenu.setItem(var4, var1.getStateId(), var3);
                            if let Some(slot) = inventory.menu_mut().slot_mut(p.slot.into()) {
                                *slot = p.item_stack.clone();
                                inventory.state_id = p.state_id;
                            }
                        }
                    }
                }
                ClientboundGamePacket::ContainerClose(_p) => {
                    // there's p.container_id but minecraft doesn't actually check it
                    let mut system_state: SystemState<EventWriter<ClientSideCloseContainerEvent>> =
                        SystemState::new(ecs);
                    let mut client_side_close_container_events = system_state.get_mut(ecs);
                    client_side_close_container_events.send(ClientSideCloseContainerEvent {
                        entity: player_entity,
                    })
                }
                ClientboundGamePacket::SetHealth(p) => {
                    debug!("Got set health packet {:?}", p);

                    let mut system_state: SystemState<(
                        Query<&mut Health>,
                        EventWriter<DeathEvent>,
                    )> = SystemState::new(ecs);
                    let (mut query, mut death_events) = system_state.get_mut(ecs);
                    let mut health = query.get_mut(player_entity).unwrap();

                    if p.health == 0. && **health != 0. {
                        death_events.send(DeathEvent {
                            entity: player_entity,
                            packet: None,
                        });
                    }

                    **health = p.health;

                    // the `Dead` component is added by the `update_dead` system
                    // in azalea-world and then the `dead_event` system fires
                    // the Death event.
                }
                ClientboundGamePacket::SetExperience(p) => {
                    debug!("Got set experience packet {:?}", p);
                }
                ClientboundGamePacket::TeleportEntity(p) => {
                    let mut system_state: SystemState<(Commands, Query<&mut LocalPlayer>)> =
                        SystemState::new(ecs);
                    let (mut commands, mut query) = system_state.get_mut(ecs);
                    let local_player = query.get_mut(player_entity).unwrap();

                    let world = local_player.world.read();
                    let entity = world.entity_by_id(&MinecraftEntityId(p.id));
                    drop(world);

                    if let Some(entity) = entity {
                        let new_position = p.position;
                        commands.add(RelativeEntityUpdate {
                            entity,
                            partial_world: local_player.partial_world.clone(),
                            update: Box::new(move |entity| {
                                let mut position = entity.get_mut::<Position>().unwrap();
                                **position = new_position;
                            }),
                        });
                    } else {
                        warn!("Got teleport entity packet for unknown entity id {}", p.id);
                    }

                    system_state.apply(ecs);
                }
                ClientboundGamePacket::UpdateAdvancements(p) => {
                    debug!("Got update advancements packet {:?}", p);
                }
                ClientboundGamePacket::RotateHead(_p) => {
                    // debug!("Got rotate head packet {:?}", p);
                }
                ClientboundGamePacket::MoveEntityPos(p) => {
                    let mut system_state: SystemState<(Commands, Query<&LocalPlayer>)> =
                        SystemState::new(ecs);
                    let (mut commands, mut query) = system_state.get_mut(ecs);
                    let local_player = query.get_mut(player_entity).unwrap();

                    let world = local_player.world.read();
                    let entity = world.entity_by_id(&MinecraftEntityId(p.entity_id));
                    drop(world);

                    if let Some(entity) = entity {
                        let delta = p.delta.clone();
                        commands.add(RelativeEntityUpdate {
                            entity,
                            partial_world: local_player.partial_world.clone(),
                            update: Box::new(move |entity_mut| {
                                let mut position = entity_mut.get_mut::<Position>().unwrap();
                                **position = position.with_delta(&delta);
                            }),
                        });
                    } else {
                        warn!(
                            "Got move entity pos packet for unknown entity id {}",
                            p.entity_id
                        );
                    }

                    system_state.apply(ecs);
                }
                ClientboundGamePacket::MoveEntityPosRot(p) => {
                    let mut system_state: SystemState<(Commands, Query<&mut LocalPlayer>)> =
                        SystemState::new(ecs);
                    let (mut commands, mut query) = system_state.get_mut(ecs);
                    let local_player = query.get_mut(player_entity).unwrap();

                    let world = local_player.world.read();
                    let entity = world.entity_by_id(&MinecraftEntityId(p.entity_id));
                    drop(world);

                    if let Some(entity) = entity {
                        let delta = p.delta.clone();
                        commands.add(RelativeEntityUpdate {
                            entity,
                            partial_world: local_player.partial_world.clone(),
                            update: Box::new(move |entity_mut| {
                                let mut position = entity_mut.get_mut::<Position>().unwrap();
                                **position = position.with_delta(&delta);
                            }),
                        });
                    } else {
                        warn!(
                            "Got move entity pos rot packet for unknown entity id {}",
                            p.entity_id
                        );
                    }

                    system_state.apply(ecs);
                }

                ClientboundGamePacket::MoveEntityRot(_p) => {
                    // debug!("Got move entity rot packet {:?}", p);
                }
                ClientboundGamePacket::KeepAlive(p) => {
                    debug!("Got keep alive packet {p:?} for {player_entity:?}");

                    let mut system_state: SystemState<(
                        Query<&mut LocalPlayer>,
                        EventWriter<KeepAliveEvent>,
                    )> = SystemState::new(ecs);
                    let (mut query, mut keepalive_events) = system_state.get_mut(ecs);

                    keepalive_events.send(KeepAliveEvent {
                        entity: player_entity,
                        id: p.id,
                    });

                    let mut local_player = query.get_mut(player_entity).unwrap();
                    local_player.write_packet(ServerboundKeepAlivePacket { id: p.id }.get());
                    debug!("Sent keep alive packet {p:?} for {player_entity:?}");
                }
                ClientboundGamePacket::RemoveEntities(p) => {
                    debug!("Got remove entities packet {:?}", p);
                }
                ClientboundGamePacket::PlayerChat(p) => {
                    debug!("Got player chat packet {:?}", p);

                    let mut system_state: SystemState<EventWriter<ChatReceivedEvent>> =
                        SystemState::new(ecs);
                    let mut chat_events = system_state.get_mut(ecs);

                    chat_events.send(ChatReceivedEvent {
                        entity: player_entity,
                        packet: ChatPacket::Player(Arc::new(p.clone())),
                    });
                }
                ClientboundGamePacket::SystemChat(p) => {
                    debug!("Got system chat packet {:?}", p);

                    let mut system_state: SystemState<EventWriter<ChatReceivedEvent>> =
                        SystemState::new(ecs);
                    let mut chat_events = system_state.get_mut(ecs);

                    chat_events.send(ChatReceivedEvent {
                        entity: player_entity,
                        packet: ChatPacket::System(Arc::new(p.clone())),
                    });
                }
                ClientboundGamePacket::Sound(_p) => {
                    // debug!("Got sound packet {:?}", p);
                }
                ClientboundGamePacket::LevelEvent(p) => {
                    debug!("Got level event packet {:?}", p);
                }
                ClientboundGamePacket::BlockUpdate(p) => {
                    debug!("Got block update packet {:?}", p);

                    let mut system_state: SystemState<Query<&mut LocalPlayer>> =
                        SystemState::new(ecs);
                    let mut query = system_state.get_mut(ecs);
                    let local_player = query.get_mut(player_entity).unwrap();

                    let world = local_player.world.write();

                    world.chunks.set_block_state(&p.pos, p.block_state);
                }
                ClientboundGamePacket::Animate(p) => {
                    debug!("Got animate packet {:?}", p);
                }
                ClientboundGamePacket::SectionBlocksUpdate(p) => {
                    debug!("Got section blocks update packet {:?}", p);
                    let mut system_state: SystemState<Query<&mut LocalPlayer>> =
                        SystemState::new(ecs);
                    let mut query = system_state.get_mut(ecs);
                    let local_player = query.get_mut(player_entity).unwrap();

                    let world = local_player.world.write();

                    for state in &p.states {
                        world
                            .chunks
                            .set_block_state(&(p.section_pos + state.pos.clone()), state.state);
                    }
                }
                ClientboundGamePacket::GameEvent(p) => {
                    debug!("Got game event packet {:?}", p);
                }
                ClientboundGamePacket::LevelParticles(p) => {
                    debug!("Got level particles packet {:?}", p);
                }
                ClientboundGamePacket::ServerData(p) => {
                    debug!("Got server data packet {:?}", p);
                }
                ClientboundGamePacket::SetEquipment(p) => {
                    debug!("Got set equipment packet {:?}", p);
                }
                ClientboundGamePacket::UpdateMobEffect(p) => {
                    debug!("Got update mob effect packet {:?}", p);
                }
                ClientboundGamePacket::AddExperienceOrb(_) => {}
                ClientboundGamePacket::AwardStats(_) => {}
                ClientboundGamePacket::BlockChangedAck(_) => {}
                ClientboundGamePacket::BlockDestruction(_) => {}
                ClientboundGamePacket::BlockEntityData(_) => {}
                ClientboundGamePacket::BlockEvent(p) => {
                    debug!("Got block event packet {:?}", p);
                }
                ClientboundGamePacket::BossEvent(_) => {}
                ClientboundGamePacket::CommandSuggestions(_) => {}
                ClientboundGamePacket::Cooldown(_) => {}
                ClientboundGamePacket::CustomChatCompletions(_) => {}
                ClientboundGamePacket::DeleteChat(_) => {}
                ClientboundGamePacket::Explode(_) => {}
                ClientboundGamePacket::ForgetLevelChunk(_) => {}
                ClientboundGamePacket::HorseScreenOpen(_) => {}
                ClientboundGamePacket::MapItemData(_) => {}
                ClientboundGamePacket::MerchantOffers(_) => {}
                ClientboundGamePacket::MoveVehicle(_) => {}
                ClientboundGamePacket::OpenBook(_) => {}
                ClientboundGamePacket::OpenScreen(_) => {}
                ClientboundGamePacket::OpenSignEditor(_) => {}
                ClientboundGamePacket::Ping(_) => {}
                ClientboundGamePacket::PlaceGhostRecipe(_) => {}
                ClientboundGamePacket::PlayerCombatEnd(_) => {}
                ClientboundGamePacket::PlayerCombatEnter(_) => {}
                ClientboundGamePacket::PlayerCombatKill(p) => {
                    debug!("Got player kill packet {:?}", p);

                    #[allow(clippy::type_complexity)]
                    let mut system_state: SystemState<(
                        Commands,
                        Query<(&MinecraftEntityId, Option<&Dead>)>,
                        EventWriter<DeathEvent>,
                    )> = SystemState::new(ecs);
                    let (mut commands, mut query, mut death_events) = system_state.get_mut(ecs);
                    let (entity_id, dead) = query.get_mut(player_entity).unwrap();

                    if **entity_id == p.player_id && dead.is_none() {
                        commands.entity(player_entity).insert(Dead);
                        death_events.send(DeathEvent {
                            entity: player_entity,
                            packet: Some(p.clone()),
                        });
                    }

                    system_state.apply(ecs);
                }
                ClientboundGamePacket::PlayerLookAt(_) => {}
                ClientboundGamePacket::RemoveMobEffect(_) => {}
                ClientboundGamePacket::ResourcePack(_) => {}
                ClientboundGamePacket::Respawn(p) => {
                    debug!("Got respawn packet {:?}", p);

                    let mut system_state: SystemState<Commands> = SystemState::new(ecs);
                    let mut commands = system_state.get(ecs);

                    // Remove the Dead marker component from the player.
                    commands.entity(player_entity).remove::<Dead>();

                    system_state.apply(ecs);
                }
                ClientboundGamePacket::SelectAdvancementsTab(_) => {}
                ClientboundGamePacket::SetActionBarText(_) => {}
                ClientboundGamePacket::SetBorderCenter(_) => {}
                ClientboundGamePacket::SetBorderLerpSize(_) => {}
                ClientboundGamePacket::SetBorderSize(_) => {}
                ClientboundGamePacket::SetBorderWarningDelay(_) => {}
                ClientboundGamePacket::SetBorderWarningDistance(_) => {}
                ClientboundGamePacket::SetCamera(_) => {}
                ClientboundGamePacket::SetDisplayObjective(_) => {}
                ClientboundGamePacket::SetObjective(_) => {}
                ClientboundGamePacket::SetPassengers(_) => {}
                ClientboundGamePacket::SetPlayerTeam(_) => {}
                ClientboundGamePacket::SetScore(_) => {}
                ClientboundGamePacket::SetSimulationDistance(_) => {}
                ClientboundGamePacket::SetSubtitleText(_) => {}
                ClientboundGamePacket::SetTitleText(_) => {}
                ClientboundGamePacket::SetTitlesAnimation(_) => {}
                ClientboundGamePacket::SoundEntity(_) => {}
                ClientboundGamePacket::StopSound(_) => {}
                ClientboundGamePacket::TabList(_) => {}
                ClientboundGamePacket::TagQuery(_) => {}
                ClientboundGamePacket::TakeItemEntity(_) => {}
                ClientboundGamePacket::DisguisedChat(_) => {}
                ClientboundGamePacket::UpdateEnabledFeatures(_) => {}
            }
        }
    }
}

impl PacketReceiver {
    /// Loop that reads from the connection and adds the packets to the queue +
    /// runs the schedule.
    pub async fn read_task(self, mut read_conn: ReadConnection<ClientboundGamePacket>) {
        loop {
            match read_conn.read().await {
                Ok(packet) => {
                    self.packets.lock().push(packet);
                    // tell the client to run all the systems
                    self.run_schedule_sender.send(()).unwrap();
                }
                Err(error) => {
                    if !matches!(*error, ReadPacketError::ConnectionClosed) {
                        error!("Error reading packet from Client: {error:?}");
                    }
                    break;
                }
            }
        }
        // TODO: it should send a DisconnectEvent here somehow
        // maybe use a tokio::sync::oneshot that tells it to close and have the
        // receiver in localplayer and have a system that watches that or
        // something?
    }

    /// Consume the [`ServerboundGamePacket`] queue and actually write the
    /// packets to the server. It's like this so writing packets doesn't need to
    /// be awaited.
    pub async fn write_task(
        self,
        mut write_conn: WriteConnection<ServerboundGamePacket>,
        mut write_receiver: mpsc::UnboundedReceiver<ServerboundGamePacket>,
    ) {
        while let Some(packet) = write_receiver.recv().await {
            if let Err(err) = write_conn.write(packet).await {
                error!("Disconnecting because we couldn't write a packet: {err}.");
                break;
            };
        }
        println!("Write task finished");
        // receiver is automatically closed when it's dropped
    }
}<|MERGE_RESOLUTION|>--- conflicted
+++ resolved
@@ -37,12 +37,9 @@
 use tokio::sync::mpsc;
 
 use crate::{
-<<<<<<< HEAD
-    inventory::{ClientSideCloseContainerEvent, InventoryComponent},
-=======
     chat::{ChatPacket, ChatReceivedEvent},
     disconnect::DisconnectEvent,
->>>>>>> d88ca2d8
+    inventory::{ClientSideCloseContainerEvent, InventoryComponent},
     local_player::{GameProfileComponent, LocalPlayer},
     ClientInformation, PlayerInfo,
 };

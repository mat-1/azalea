pub use crate::chat::ChatPacket;
<<<<<<< HEAD
use crate::{movement::WalkDirection, plugins::PluginStates, Account, PlayerInfo};
use azalea_auth::{game_profile::GameProfile, sessionserver::SessionServerError};
use azalea_chat::Component;
use azalea_core::{ChunkPos, GameType, ResourceLocation, Vec3};
=======
use crate::{
    events::{Event, EventPlugin, LocalPlayerEvents},
    local_player::{
        death_event, update_in_loaded_chunk, GameProfileComponent, LocalPlayer, PhysicsState,
    },
    movement::{local_player_ai_step, send_position, sprint_listener, walk_listener},
    packet_handling::{self, PacketHandlerPlugin},
    player::retroactively_add_game_profile_component,
    task_pool::TaskPoolPlugin,
    Account, PlayerInfo, StartSprintEvent, StartWalkEvent,
};

use azalea_auth::{game_profile::GameProfile, sessionserver::ClientSessionServerError};
use azalea_chat::FormattedText;
use azalea_ecs::{
    app::{App, Plugin, PluginGroup, PluginGroupBuilder},
    component::Component,
    entity::Entity,
    schedule::{IntoSystemDescriptor, Schedule, Stage, SystemSet},
    AppTickExt,
};
use azalea_ecs::{ecs::Ecs, TickPlugin};
use azalea_physics::PhysicsPlugin;
>>>>>>> a72b7683
use azalea_protocol::{
    connect::{Connection, ConnectionError},
    packets::{
        game::{
            serverbound_client_information_packet::ServerboundClientInformationPacket,
            ClientboundGamePacket, ServerboundGamePacket,
        },
        handshake::{
            client_intention_packet::ClientIntentionPacket, ClientboundHandshakePacket,
            ServerboundHandshakePacket,
        },
        login::{
            serverbound_custom_query_packet::ServerboundCustomQueryPacket,
            serverbound_hello_packet::ServerboundHelloPacket,
            serverbound_key_packet::{NonceOrSaltSignature, ServerboundKeyPacket},
            ClientboundLoginPacket,
        },
        ConnectionProtocol, PROTOCOL_VERSION,
    },
    resolver, ServerAddress,
};
use azalea_world::{EntityPlugin, Local, PartialWorld, World, WorldContainer};
use log::{debug, error};
use parking_lot::{Mutex, RwLock};
<<<<<<< HEAD
use std::{
    collections::HashMap,
    fmt::Debug,
    io::{self, Cursor},
    sync::Arc,
};
=======
use std::{collections::HashMap, fmt::Debug, io, net::SocketAddr, sync::Arc};
>>>>>>> a72b7683
use thiserror::Error;
use tokio::{sync::mpsc, time};
use uuid::Uuid;

pub type ClientInformation = ServerboundClientInformationPacket;

<<<<<<< HEAD
/// Events are sent before they're processed, so for example game ticks happen
/// at the beginning of a tick before anything has happened.
#[derive(Debug, Clone)]
pub enum Event {
    /// Happens right after the bot switches into the Game state, but before
    /// it's actually spawned. This can be useful for setting the client
    /// information with `Client::set_client_information`, so the packet
    /// doesn't have to be sent twice.
    Init,
    Login,
    Chat(ChatPacket),
    /// Happens 20 times per second, but only when the world is loaded.
    Tick,
    Packet(Arc<ClientboundGamePacket>),
    /// Happens when a player is added, removed, or updated in the tab list.
    UpdatePlayers(UpdatePlayersEvent),
    /// Emits when the player dies.
    Death(Option<Arc<ClientboundPlayerCombatKillPacket>>),
}

/// Happens when a player is added, removed, or updated in the tab list.
#[derive(Debug, Clone)]
pub enum UpdatePlayersEvent {
    /// A player with the given info was added to the tab list (usually means
    /// they joined the server).
    Add(PlayerInfo),
    /// A player with the given UUID was removed from the tab list (usually
    /// means they left the server)
    Remove { uuid: Uuid },
    /// The latency of the player with the given UUID was updated in the tab
    /// list. Note that this can be spoofed by the player and may not represent
    /// their actual latency.
    Latency {
        uuid: Uuid,
        /// The time it took in milliseconds for this player to reply to the
        /// ping packet.
        latency: i32,
    },
    /// The played switched to a different gamemode (i.e. survival, creative,
    /// spectator)
    GameMode { uuid: Uuid, game_mode: GameType },
    /// The name of the player with the given UUID in the tab list was changed
    /// or reset.
    DisplayName {
        uuid: Uuid,
        display_name: Option<Component>,
    },
}

/// A player that you control that is currently in a Minecraft server.
=======
/// Client has the things that a user interacting with the library will want.
/// Things that a player in the world will want to know are in [`LocalPlayer`].
>>>>>>> a72b7683
#[derive(Clone)]
pub struct Client {
    /// The [`GameProfile`] for our client. This contains your username, UUID,
    /// and skin data.
    ///
    /// This is immutable; the server cannot change it. To get the username and
    /// skin the server chose for you, get your player from
    /// [`Self::players`].
    pub profile: GameProfile,
    /// The entity for this client in the ECS.
    pub entity: Entity,
    /// The world that this client is in.
    pub world: Arc<RwLock<PartialWorld>>,

    /// The entity component system. You probably don't need to access this
    /// directly. Note that if you're using a shared world (i.e. a swarm), this
    /// will contain all entities in all worlds.
    pub ecs: Arc<Mutex<Ecs>>,
}

<<<<<<< HEAD
/// Whether we should ignore errors when decoding packets.
const IGNORE_ERRORS: bool = !cfg!(debug_assertions);

=======
/// An error that happened while joining the server.
>>>>>>> a72b7683
#[derive(Error, Debug)]
pub enum JoinError {
    #[error("{0}")]
    Resolver(#[from] resolver::ResolverError),
    #[error("{0}")]
    Connection(#[from] ConnectionError),
    #[error("{0}")]
    ReadPacket(#[from] azalea_protocol::read::ReadPacketError),
    #[error("{0}")]
    Io(#[from] io::Error),
    #[error("{0}")]
    SessionServer(#[from] azalea_auth::sessionserver::ClientSessionServerError),
    #[error("The given address could not be parsed into a ServerAddress")]
    InvalidAddress,
    #[error("Couldn't refresh access token: {0}")]
    Auth(#[from] azalea_auth::AuthError),
    #[error("Disconnected: {reason}")]
    Disconnect { reason: FormattedText },
}

impl Client {
    /// Create a new client from the given GameProfile, Connection, and World.
    /// You should only use this if you want to change these fields from the
    /// defaults, otherwise use [`Client::join`].
    pub fn new(profile: GameProfile, entity: Entity, ecs: Arc<Mutex<Ecs>>) -> Self {
        Self {
            profile,
            // default our id to 0, it'll be set later
            entity,
            world: Arc::new(RwLock::new(PartialWorld::default())),

            ecs,
        }
    }

    /// Connect to a Minecraft server.
    ///
    /// To change the render distance and other settings, use
    /// [`Client::set_client_information`]. To watch for events like packets
    /// sent by the server, use the `rx` variable this function returns.
    ///
    /// # Examples
    ///
    /// ```rust,no_run
    /// use azalea_client::{Client, Account};
    ///
    /// #[tokio::main]
    /// async fn main() -> Result<(), Box<dyn std::error::Error>> {
    ///     let account = Account::offline("bot");
    ///     let (client, rx) = Client::join(&account, "localhost").await?;
    ///     client.chat("Hello, world!");
    ///     client.disconnect();
    ///     Ok(())
    /// }
    /// ```
    pub async fn join(
        account: &Account,
        address: impl TryInto<ServerAddress>,
    ) -> Result<(Self, mpsc::UnboundedReceiver<Event>), JoinError> {
        let address: ServerAddress = address.try_into().map_err(|_| JoinError::InvalidAddress)?;
        let resolved_address = resolver::resolve_address(&address).await?;

        // An event that causes the schedule to run. This is only used internally.
        let (run_schedule_sender, run_schedule_receiver) = mpsc::channel(1);
        let app = init_ecs_app();
        let ecs_lock = start_ecs(app, run_schedule_receiver, run_schedule_sender.clone());

        Self::start_client(
            ecs_lock,
            account,
            &address,
            &resolved_address,
            run_schedule_sender,
        )
        .await
    }

    /// Create a [`Client`] when you already have the ECS made with
    /// [`start_ecs`]. You'd usually want to use [`Self::join`] instead.
    pub async fn start_client(
        ecs_lock: Arc<Mutex<Ecs>>,
        account: &Account,
        address: &ServerAddress,
        resolved_address: &SocketAddr,
        run_schedule_sender: mpsc::Sender<()>,
    ) -> Result<(Self, mpsc::UnboundedReceiver<Event>), JoinError> {
        let conn = Connection::new(resolved_address).await?;
        let (conn, game_profile) = Self::handshake(conn, account, address).await?;
        let (read_conn, write_conn) = conn.into_split();

        let (tx, rx) = mpsc::unbounded_channel();

        let mut ecs = ecs_lock.lock();

        // Make the ecs entity for this client
        let entity_mut = ecs.spawn_empty();
        let entity = entity_mut.id();

        // we got the GameConnection, so the server is now connected :)
        let client = Client::new(game_profile.clone(), entity, ecs_lock.clone());

        let (packet_writer_sender, packet_writer_receiver) = mpsc::unbounded_channel();

        let mut local_player = crate::local_player::LocalPlayer::new(
            entity,
            packet_writer_sender,
            // default to an empty world, it'll be set correctly later when we
            // get the login packet
            Arc::new(RwLock::new(World::default())),
        );

        // start receiving packets
        let packet_receiver = packet_handling::PacketReceiver {
            packets: Arc::new(Mutex::new(Vec::new())),
            run_schedule_sender: run_schedule_sender.clone(),
        };

        let read_packets_task = tokio::spawn(packet_receiver.clone().read_task(read_conn));
        let write_packets_task = tokio::spawn(
            packet_receiver
                .clone()
                .write_task(write_conn, packet_writer_receiver),
        );
        local_player.tasks.push(read_packets_task);
        local_player.tasks.push(write_packets_task);

        ecs.entity_mut(entity).insert((
            local_player,
            packet_receiver,
            GameProfileComponent(game_profile),
            PhysicsState::default(),
            Local,
            LocalPlayerEvents(tx),
        ));

        Ok((client, rx))
    }

    /// Do a handshake with the server and get to the game state from the
    /// initial handshake state.
    ///
    /// This will also automatically refresh the account's access token if
    /// it's expired.
    pub async fn handshake(
        mut conn: Connection<ClientboundHandshakePacket, ServerboundHandshakePacket>,
        account: &Account,
        address: &ServerAddress,
    ) -> Result<
        (
            Connection<ClientboundGamePacket, ServerboundGamePacket>,
            GameProfile,
        ),
        JoinError,
    > {
        // handshake
        conn.write(
            ClientIntentionPacket {
                protocol_version: PROTOCOL_VERSION,
                hostname: address.host.clone(),
                port: address.port,
                intention: ConnectionProtocol::Login,
            }
            .get(),
        )
        .await?;
        let mut conn = conn.login();

        // login
        conn.write(
            ServerboundHelloPacket {
                username: account.username.clone(),
                public_key: None,
                profile_id: None,
            }
            .get(),
        )
        .await?;

        let (conn, profile) = loop {
            let packet = conn.read().await?;
            match packet {
                ClientboundLoginPacket::Hello(p) => {
                    debug!("Got encryption request");
                    let e = azalea_crypto::encrypt(&p.public_key, &p.nonce).unwrap();

                    if let Some(access_token) = &account.access_token {
                        // keep track of the number of times we tried
                        // authenticating so we can give up after too many
                        let mut attempts: usize = 1;

                        while let Err(e) = {
                            let access_token = access_token.lock().clone();
                            conn.authenticate(
                                &access_token,
                                &account
                                    .uuid
                                    .expect("Uuid must be present if access token is present."),
                                e.secret_key,
                                &p,
                            )
                            .await
                        } {
                            if attempts >= 2 {
                                // if this is the second attempt and we failed
                                // both times, give up
                                return Err(e.into());
                            }
                            if matches!(
                                e,
                                ClientSessionServerError::InvalidSession
                                    | ClientSessionServerError::ForbiddenOperation
                            ) {
                                // uh oh, we got an invalid session and have
                                // to reauthenticate now
                                account.refresh().await?;
                            } else {
                                return Err(e.into());
                            }
                            attempts += 1;
                        }
                    }

                    conn.write(
                        ServerboundKeyPacket {
                            nonce_or_salt_signature: NonceOrSaltSignature::Nonce(e.encrypted_nonce),
                            key_bytes: e.encrypted_public_key,
                        }
                        .get(),
                    )
                    .await?;

                    conn.set_encryption_key(e.secret_key);
                }
                ClientboundLoginPacket::LoginCompression(p) => {
                    debug!("Got compression request {:?}", p.compression_threshold);
                    conn.set_compression_threshold(p.compression_threshold);
                }
                ClientboundLoginPacket::GameProfile(p) => {
                    debug!("Got profile {:?}", p.game_profile);
                    break (conn.game(), p.game_profile);
                }
                ClientboundLoginPacket::LoginDisconnect(p) => {
                    debug!("Got disconnect {:?}", p);
                    return Err(JoinError::Disconnect { reason: p.reason });
                }
                ClientboundLoginPacket::CustomQuery(p) => {
                    debug!("Got custom query {:?}", p);
                    conn.write(
                        ServerboundCustomQueryPacket {
                            transaction_id: p.transaction_id,
                            data: None,
                        }
                        .get(),
                    )
                    .await?;
                }
            }
        };

        Ok((conn, profile))
    }

    /// Write a packet directly to the server.
    pub fn write_packet(&self, packet: ServerboundGamePacket) {
        self.local_player_mut(&mut self.ecs.lock())
            .write_packet(packet);
    }

    /// Disconnect this client from the server by ending all tasks.
    ///
    /// The OwnedReadHalf for the TCP connection is in one of the tasks, so it
    /// automatically closes the connection when that's dropped.
    pub fn disconnect(&self) {
        self.local_player_mut(&mut self.ecs.lock()).disconnect();
    }

    pub fn local_player<'a>(&'a self, ecs: &'a mut Ecs) -> &'a LocalPlayer {
        self.query::<&LocalPlayer>(ecs)
    }
<<<<<<< HEAD

    async fn protocol_loop(client: Client, tx: Sender<Event>) {
        loop {
            let r = client.read_conn.lock().await.read().await;
            match r {
                Ok(packet) => match Self::handle(&packet, &client, &tx).await {
                    Ok(_) => {}
                    Err(e) => {
                        error!("Error handling packet: {}", e);
                        if !IGNORE_ERRORS {
                            panic!("Error handling packet: {e}");
                        }
                    }
                },
                Err(e) => {
                    if let ReadPacketError::ConnectionClosed = e {
                        info!("Connection closed");
                        if let Err(e) = client.disconnect().await {
                            error!("Error shutting down connection: {:?}", e);
                        }
                        break;
                    }
                    if IGNORE_ERRORS {
                        warn!("{}", e);
                        if let ReadPacketError::FrameSplitter { .. } = e {
                            panic!("Error: {e:?}");
                        }
                    } else {
                        panic!("{}", e);
                    }
                }
            };
        }
    }

    async fn handle(
        packet: &ClientboundGamePacket,
        client: &Client,
        tx: &Sender<Event>,
    ) -> Result<(), HandleError> {
        let packet = Arc::new(packet.clone());
        tx.send(Event::Packet(packet.clone())).await?;
        match &*packet {
            ClientboundGamePacket::Login(p) => {
                debug!("Got login packet");

                {
                    // // write p into login.txt
                    // std::io::Write::write_all(
                    //     &mut std::fs::File::create("login.txt").unwrap(),
                    //     format!("{:#?}", p).as_bytes(),
                    // )
                    // .unwrap();

                    // TODO: have registry_holder be a struct because this sucks rn
                    // best way would be to add serde support to azalea-nbt

                    let registry_holder = p
                        .registry_holder
                        .as_compound()
                        .expect("Registry holder is not a compound")
                        .get("")
                        .expect("No \"\" tag")
                        .as_compound()
                        .expect("\"\" tag is not a compound");
                    let dimension_types = registry_holder
                        .get("minecraft:dimension_type")
                        .expect("No dimension_type tag")
                        .as_compound()
                        .expect("dimension_type is not a compound")
                        .get("value")
                        .expect("No dimension_type value")
                        .as_list()
                        .expect("dimension_type value is not a list");
                    let dimension_type = dimension_types
                        .iter()
                        .find(|t| {
                            t.as_compound()
                                .expect("dimension_type value is not a compound")
                                .get("name")
                                .expect("No name tag")
                                .as_string()
                                .expect("name is not a string")
                                == p.dimension_type.to_string()
                        })
                        .unwrap_or_else(|| {
                            panic!("No dimension_type with name {}", p.dimension_type)
                        })
                        .as_compound()
                        .unwrap()
                        .get("element")
                        .expect("No element tag")
                        .as_compound()
                        .expect("element is not a compound");
                    let height = (*dimension_type
                        .get("height")
                        .expect("No height tag")
                        .as_int()
                        .expect("height tag is not an int"))
                    .try_into()
                    .expect("height is not a u32");
                    let min_y = *dimension_type
                        .get("min_y")
                        .expect("No min_y tag")
                        .as_int()
                        .expect("min_y tag is not an int");

                    let world_name = p.dimension.clone();

                    *client.world_name.write() = Some(world_name.clone());
                    // add this world to the world_container (or don't if it's already there)
                    let weak_world = client
                        .world_container
                        .write()
                        .insert(world_name, height, min_y);
                    // set the loaded_world to an empty world
                    // (when we add chunks or entities those will be in the world_container)
                    let mut world_lock = client.world.write();
                    *world_lock = PartialWorld::new(
                        client.client_information.read().view_distance.into(),
                        weak_world,
                        Some(p.player_id),
                    );

                    let entity = EntityData::new(
                        client.profile.uuid,
                        Vec3::default(),
                        EntityMetadata::Player(metadata::Player::default()),
                    );
                    // make it so other entities don't update this entity in a shared world
                    world_lock.add_entity(p.player_id, entity);

                    *client.entity_id.write() = p.player_id;
                }

                // send the client information that we have set
                let client_information_packet: ClientInformation =
                    client.client_information.read().clone();
                log::debug!(
                    "Sending client information because login: {:?}",
                    client_information_packet
                );
                client.write_packet(client_information_packet.get()).await?;

                // brand
                client
                    .write_packet(
                        ServerboundCustomPayloadPacket {
                            identifier: ResourceLocation::new("brand").unwrap(),
                            // they don't have to know :)
                            data: "vanilla".into(),
                        }
                        .get(),
                    )
                    .await?;

                tx.send(Event::Login).await?;
            }
            ClientboundGamePacket::SetChunkCacheRadius(p) => {
                debug!("Got set chunk cache radius packet {:?}", p);
            }
            ClientboundGamePacket::CustomPayload(p) => {
                debug!("Got custom payload packet {:?}", p);
            }
            ClientboundGamePacket::ChangeDifficulty(p) => {
                debug!("Got difficulty packet {:?}", p);
            }
            ClientboundGamePacket::Commands(_p) => {
                debug!("Got declare commands packet");
            }
            ClientboundGamePacket::PlayerAbilities(p) => {
                debug!("Got player abilities packet {:?}", p);
            }
            ClientboundGamePacket::SetCarriedItem(p) => {
                debug!("Got set carried item packet {:?}", p);
            }
            ClientboundGamePacket::UpdateTags(_p) => {
                debug!("Got update tags packet");
            }
            ClientboundGamePacket::Disconnect(p) => {
                debug!("Got disconnect packet {:?}", p);
                client.disconnect().await?;
            }
            ClientboundGamePacket::UpdateRecipes(_p) => {
                debug!("Got update recipes packet");
            }
            ClientboundGamePacket::EntityEvent(_p) => {
                // debug!("Got entity event packet {:?}", p);
            }
            ClientboundGamePacket::Recipe(_p) => {
                debug!("Got recipe packet");
            }
            ClientboundGamePacket::PlayerPosition(p) => {
                // TODO: reply with teleport confirm
                debug!("Got player position packet {:?}", p);

                let (new_pos, y_rot, x_rot) = {
                    let player_entity_id = *client.entity_id.read();

                    let mut world_lock = client.world.write();

                    let mut player_entity = world_lock.entity_mut(player_entity_id).unwrap();

                    let delta_movement = player_entity.delta;

                    let is_x_relative = p.relative_arguments.x;
                    let is_y_relative = p.relative_arguments.y;
                    let is_z_relative = p.relative_arguments.z;

                    let (delta_x, new_pos_x) = if is_x_relative {
                        player_entity.last_pos.x += p.x;
                        (delta_movement.x, player_entity.pos().x + p.x)
                    } else {
                        player_entity.last_pos.x = p.x;
                        (0.0, p.x)
                    };
                    let (delta_y, new_pos_y) = if is_y_relative {
                        player_entity.last_pos.y += p.y;
                        (delta_movement.y, player_entity.pos().y + p.y)
                    } else {
                        player_entity.last_pos.y = p.y;
                        (0.0, p.y)
                    };
                    let (delta_z, new_pos_z) = if is_z_relative {
                        player_entity.last_pos.z += p.z;
                        (delta_movement.z, player_entity.pos().z + p.z)
                    } else {
                        player_entity.last_pos.z = p.z;
                        (0.0, p.z)
                    };

                    let mut y_rot = p.y_rot;
                    let mut x_rot = p.x_rot;
                    if p.relative_arguments.x_rot {
                        x_rot += player_entity.x_rot;
                    }
                    if p.relative_arguments.y_rot {
                        y_rot += player_entity.y_rot;
                    }

                    player_entity.delta = Vec3 {
                        x: delta_x,
                        y: delta_y,
                        z: delta_z,
                    };
                    player_entity.set_rotation(y_rot, x_rot);
                    // TODO: minecraft sets "xo", "yo", and "zo" here but idk what that means
                    // so investigate that ig
                    let new_pos = Vec3 {
                        x: new_pos_x,
                        y: new_pos_y,
                        z: new_pos_z,
                    };
                    world_lock
                        .set_entity_pos(player_entity_id, new_pos)
                        .expect("The player entity should always exist");

                    (new_pos, y_rot, x_rot)
                };

                client
                    .write_packet(ServerboundAcceptTeleportationPacket { id: p.id }.get())
                    .await?;
                client
                    .write_packet(
                        ServerboundMovePlayerPosRotPacket {
                            x: new_pos.x,
                            y: new_pos.y,
                            z: new_pos.z,
                            y_rot,
                            x_rot,
                            // this is always false
                            on_ground: false,
                        }
                        .get(),
                    )
                    .await?;
            }
            ClientboundGamePacket::PlayerInfo(p) => {
                use azalea_protocol::packets::game::clientbound_player_info_packet::Action;

                debug!("Got player info packet {:?}", p);
                let mut events = Vec::new();
                {
                    let mut players_lock = client.players.write();
                    match &p.action {
                        Action::AddPlayer(players) => {
                            for player in players {
                                let player_info = PlayerInfo {
                                    profile: GameProfile {
                                        uuid: player.uuid,
                                        name: player.name.clone(),
                                        properties: player.properties.clone(),
                                    },
                                    uuid: player.uuid,
                                    gamemode: player.gamemode,
                                    latency: player.latency,
                                    display_name: player.display_name.clone(),
                                };
                                players_lock.insert(player.uuid, player_info.clone());
                                events.push(Event::UpdatePlayers(UpdatePlayersEvent::Add(
                                    player_info,
                                )));
                            }
                        }
                        Action::UpdateGameMode(players) => {
                            for player in players {
                                if let Some(p) = players_lock.get_mut(&player.uuid) {
                                    p.gamemode = player.gamemode;
                                    events.push(Event::UpdatePlayers(
                                        UpdatePlayersEvent::GameMode {
                                            uuid: player.uuid,
                                            game_mode: player.gamemode,
                                        },
                                    ));
                                } else {
                                    warn!(
                                    "Ignoring PlayerInfo (UpdateGameMode) for unknown player {}",
                                    player.uuid
                                );
                                }
                            }
                        }
                        Action::UpdateLatency(players) => {
                            for player in players {
                                if let Some(p) = players_lock.get_mut(&player.uuid) {
                                    p.latency = player.latency;
                                    events.push(Event::UpdatePlayers(
                                        UpdatePlayersEvent::Latency {
                                            uuid: player.uuid,
                                            latency: player.latency,
                                        },
                                    ));
                                } else {
                                    warn!(
                                        "Ignoring PlayerInfo (UpdateLatency) for unknown player {}",
                                        player.uuid
                                    );
                                }
                            }
                        }
                        Action::UpdateDisplayName(players) => {
                            for player in players {
                                if let Some(p) = players_lock.get_mut(&player.uuid) {
                                    p.display_name = player.display_name.clone();
                                    events.push(Event::UpdatePlayers(
                                        UpdatePlayersEvent::DisplayName {
                                            uuid: player.uuid,
                                            display_name: player.display_name.clone(),
                                        },
                                    ));
                                } else {
                                    warn!(
                                    "Ignoring PlayerInfo (UpdateDisplayName) for unknown player {}",
                                    player.uuid
                                );
                                }
                            }
                        }
                        Action::RemovePlayer(players) => {
                            for player in players {
                                if players_lock.remove(&player.uuid).is_some() {
                                    events.push(Event::UpdatePlayers(UpdatePlayersEvent::Remove {
                                        uuid: player.uuid,
                                    }));
                                } else {
                                    warn!(
                                        "Ignoring PlayerInfo (RemovePlayer) for unknown player {}",
                                        player.uuid
                                    );
                                }
                            }
                        }
                    }
                }
                for event in events {
                    tx.send(event).await?;
                }
            }
            ClientboundGamePacket::SetChunkCacheCenter(p) => {
                debug!("Got chunk cache center packet {:?}", p);
                client
                    .world
                    .write()
                    .update_view_center(&ChunkPos::new(p.x, p.z));
            }
            ClientboundGamePacket::LevelChunkWithLight(p) => {
                // debug!("Got chunk with light packet {} {}", p.x, p.z);
                let pos = ChunkPos::new(p.x, p.z);

                // OPTIMIZATION: if we already know about the chunk from the
                // shared world (and not ourselves), then we don't need to
                // parse it again. This is only used when we have a shared
                // world, since we check that the chunk isn't currently owned
                // by this client.
                let shared_has_chunk = client.world.read().get_chunk(&pos).is_some();
                let this_client_has_chunk = client
                    .world
                    .read()
                    .chunk_storage
                    .limited_get(&pos)
                    .is_some();
                if shared_has_chunk && !this_client_has_chunk {
                    trace!(
                        "Skipping parsing chunk {:?} because we already know about it",
                        pos
                    );
                    return Ok(());
                }

                // let chunk = Chunk::read_with_world_height(&mut p.chunk_data);
                // debug("chunk {:?}")
                if let Err(e) = client
                    .world
                    .write()
                    .replace_with_packet_data(&pos, &mut Cursor::new(&p.chunk_data.data))
                {
                    error!("Couldn't set chunk data: {}", e);
                }
            }
            ClientboundGamePacket::LightUpdate(_p) => {
                // debug!("Got light update packet {:?}", p);
            }
            ClientboundGamePacket::AddEntity(p) => {
                debug!("Got add entity packet {:?}", p);
                let entity = EntityData::from(p);
                client.world.write().add_entity(p.id, entity);
            }
            ClientboundGamePacket::SetEntityData(p) => {
                debug!("Got set entity data packet {:?}", p);
                let mut world = client.world.write();
                if let Some(mut entity) = world.entity_mut(p.id) {
                    entity.apply_metadata(&p.packed_items.0);
                } else {
                    // warn!("Server sent an entity data packet for an entity id
                    // ({}) that we don't know about", p.id);
                }
            }
            ClientboundGamePacket::UpdateAttributes(_p) => {
                // debug!("Got update attributes packet {:?}", p);
            }
            ClientboundGamePacket::SetEntityMotion(_p) => {
                // debug!("Got entity velocity packet {:?}", p);
            }
            ClientboundGamePacket::SetEntityLink(p) => {
                debug!("Got set entity link packet {:?}", p);
            }
            ClientboundGamePacket::AddPlayer(p) => {
                debug!("Got add player packet {:?}", p);
                let entity = EntityData::from(p);
                client.world.write().add_entity(p.id, entity);
            }
            ClientboundGamePacket::InitializeBorder(p) => {
                debug!("Got initialize border packet {:?}", p);
            }
            ClientboundGamePacket::SetTime(p) => {
                debug!("Got set time packet {:?}", p);
            }
            ClientboundGamePacket::SetDefaultSpawnPosition(p) => {
                debug!("Got set default spawn position packet {:?}", p);
            }
            ClientboundGamePacket::ContainerSetContent(p) => {
                debug!("Got container set content packet {:?}", p);
            }
            ClientboundGamePacket::SetHealth(p) => {
                debug!("Got set health packet {:?}", p);
                if p.health == 0.0 {
                    // we can't define a variable here with client.dead.lock()
                    // because of https://github.com/rust-lang/rust/issues/57478
                    if !*client.dead.lock() {
                        *client.dead.lock() = true;
                        tx.send(Event::Death(None)).await?;
                    }
                }
            }
            ClientboundGamePacket::SetExperience(p) => {
                debug!("Got set experience packet {:?}", p);
            }
            ClientboundGamePacket::TeleportEntity(p) => {
                let mut world_lock = client.world.write();
                let _ = world_lock.set_entity_pos(
                    p.id,
                    Vec3 {
                        x: p.x,
                        y: p.y,
                        z: p.z,
                    },
                );
            }
            ClientboundGamePacket::UpdateAdvancements(p) => {
                debug!("Got update advancements packet {:?}", p);
            }
            ClientboundGamePacket::RotateHead(_p) => {
                // debug!("Got rotate head packet {:?}", p);
            }
            ClientboundGamePacket::MoveEntityPos(p) => {
                let mut world_lock = client.world.write();

                let _ = world_lock.move_entity_with_delta(p.entity_id, &p.delta);
            }
            ClientboundGamePacket::MoveEntityPosRot(p) => {
                let mut world_lock = client.world.write();

                let _ = world_lock.move_entity_with_delta(p.entity_id, &p.delta);
            }
            ClientboundGamePacket::MoveEntityRot(_p) => {
                // debug!("Got move entity rot packet {:?}", p);
            }
            ClientboundGamePacket::KeepAlive(p) => {
                debug!("Got keep alive packet {:?}", p);
                client
                    .write_packet(ServerboundKeepAlivePacket { id: p.id }.get())
                    .await?;
            }
            ClientboundGamePacket::RemoveEntities(p) => {
                debug!("Got remove entities packet {:?}", p);
            }
            ClientboundGamePacket::PlayerChat(p) => {
                debug!("Got player chat packet {:?}", p);
                tx.send(Event::Chat(ChatPacket::Player(Arc::new(p.clone()))))
                    .await?;
            }
            ClientboundGamePacket::SystemChat(p) => {
                debug!("Got system chat packet {:?}", p);
                tx.send(Event::Chat(ChatPacket::System(Arc::new(p.clone()))))
                    .await?;
            }
            ClientboundGamePacket::Sound(_p) => {
                // debug!("Got sound packet {:?}", p);
            }
            ClientboundGamePacket::LevelEvent(p) => {
                debug!("Got level event packet {:?}", p);
            }
            ClientboundGamePacket::BlockUpdate(p) => {
                debug!("Got block update packet {:?}", p);
                let mut world = client.world.write();
                world.set_block_state(&p.pos, p.block_state);
            }
            ClientboundGamePacket::Animate(p) => {
                debug!("Got animate packet {:?}", p);
            }
            ClientboundGamePacket::SectionBlocksUpdate(p) => {
                debug!("Got section blocks update packet {:?}", p);
                let mut world = client.world.write();
                for state in &p.states {
                    world.set_block_state(&(p.section_pos + state.pos.clone()), state.state);
                }
            }
            ClientboundGamePacket::GameEvent(p) => {
                debug!("Got game event packet {:?}", p);
            }
            ClientboundGamePacket::LevelParticles(p) => {
                debug!("Got level particles packet {:?}", p);
            }
            ClientboundGamePacket::ServerData(p) => {
                debug!("Got server data packet {:?}", p);
            }
            ClientboundGamePacket::SetEquipment(p) => {
                debug!("Got set equipment packet {:?}", p);
            }
            ClientboundGamePacket::UpdateMobEffect(p) => {
                debug!("Got update mob effect packet {:?}", p);
            }
            ClientboundGamePacket::AddExperienceOrb(_) => {}
            ClientboundGamePacket::AwardStats(_) => {}
            ClientboundGamePacket::BlockChangedAck(_) => {}
            ClientboundGamePacket::BlockDestruction(_) => {}
            ClientboundGamePacket::BlockEntityData(_) => {}
            ClientboundGamePacket::BlockEvent(_) => {}
            ClientboundGamePacket::BossEvent(_) => {}
            ClientboundGamePacket::ChatPreview(_) => {}
            ClientboundGamePacket::CommandSuggestions(_) => {}
            ClientboundGamePacket::ContainerSetData(_) => {}
            ClientboundGamePacket::ContainerSetSlot(_) => {}
            ClientboundGamePacket::Cooldown(_) => {}
            ClientboundGamePacket::CustomChatCompletions(_) => {}
            ClientboundGamePacket::CustomSound(_) => {}
            ClientboundGamePacket::DeleteChat(_) => {}
            ClientboundGamePacket::Explode(_) => {}
            ClientboundGamePacket::ForgetLevelChunk(_) => {}
            ClientboundGamePacket::HorseScreenOpen(_) => {}
            ClientboundGamePacket::MapItemData(_) => {}
            ClientboundGamePacket::MerchantOffers(_) => {}
            ClientboundGamePacket::MoveVehicle(_) => {}
            ClientboundGamePacket::OpenBook(_) => {}
            ClientboundGamePacket::OpenScreen(_) => {}
            ClientboundGamePacket::OpenSignEditor(_) => {}
            ClientboundGamePacket::Ping(_) => {}
            ClientboundGamePacket::PlaceGhostRecipe(_) => {}
            ClientboundGamePacket::PlayerChatHeader(_) => {}
            ClientboundGamePacket::PlayerCombatEnd(_) => {}
            ClientboundGamePacket::PlayerCombatEnter(_) => {}
            ClientboundGamePacket::PlayerCombatKill(p) => {
                debug!("Got player kill packet {:?}", p);
                if *client.entity_id.read() == p.player_id {
                    // we can't define a variable here with client.dead.lock()
                    // because of https://github.com/rust-lang/rust/issues/57478
                    if !*client.dead.lock() {
                        *client.dead.lock() = true;
                        tx.send(Event::Death(Some(Arc::new(p.clone())))).await?;
                    }
                }
            }
            ClientboundGamePacket::PlayerLookAt(_) => {}
            ClientboundGamePacket::RemoveMobEffect(_) => {}
            ClientboundGamePacket::ResourcePack(_) => {}
            ClientboundGamePacket::Respawn(p) => {
                debug!("Got respawn packet {:?}", p);
                // Sets clients dead state to false.
                let mut dead_lock = client.dead.lock();
                *dead_lock = false;
            }
            ClientboundGamePacket::SelectAdvancementsTab(_) => {}
            ClientboundGamePacket::SetActionBarText(_) => {}
            ClientboundGamePacket::SetBorderCenter(_) => {}
            ClientboundGamePacket::SetBorderLerpSize(_) => {}
            ClientboundGamePacket::SetBorderSize(_) => {}
            ClientboundGamePacket::SetBorderWarningDelay(_) => {}
            ClientboundGamePacket::SetBorderWarningDistance(_) => {}
            ClientboundGamePacket::SetCamera(_) => {}
            ClientboundGamePacket::SetDisplayChatPreview(_) => {}
            ClientboundGamePacket::SetDisplayObjective(_) => {}
            ClientboundGamePacket::SetObjective(_) => {}
            ClientboundGamePacket::SetPassengers(_) => {}
            ClientboundGamePacket::SetPlayerTeam(_) => {}
            ClientboundGamePacket::SetScore(_) => {}
            ClientboundGamePacket::SetSimulationDistance(_) => {}
            ClientboundGamePacket::SetSubtitleText(_) => {}
            ClientboundGamePacket::SetTitleText(_) => {}
            ClientboundGamePacket::SetTitlesAnimation(_) => {}
            ClientboundGamePacket::SoundEntity(_) => {}
            ClientboundGamePacket::StopSound(_) => {}
            ClientboundGamePacket::TabList(_) => {}
            ClientboundGamePacket::TagQuery(_) => {}
            ClientboundGamePacket::TakeItemEntity(_) => {}
            ClientboundGamePacket::ContainerClose(_) => {}
        }

        Ok(())
    }

    /// Runs game_tick every 50 milliseconds.
    async fn game_tick_loop(mut client: Client, tx: Sender<Event>) {
        let mut game_tick_interval = time::interval(time::Duration::from_millis(50));
        // TODO: Minecraft bursts up to 10 ticks and then skips, we should too
        game_tick_interval.set_missed_tick_behavior(time::MissedTickBehavior::Burst);
        loop {
            game_tick_interval.tick().await;
            Self::game_tick(&mut client, &tx).await;
        }
    }

    /// Runs every 50 milliseconds.
    async fn game_tick(client: &mut Client, tx: &Sender<Event>) {
        // return if there's no chunk at the player's position

        {
            let world_lock = client.world();
            let player_entity_id = *client.entity_id.read();
            let player_entity = world_lock.entity(player_entity_id);
            let Some(player_entity) = player_entity else {
                return;
            };
            let player_chunk_pos: ChunkPos = player_entity.pos().into();
            if world_lock.get_chunk(&player_chunk_pos).is_none() {
                return;
            }
        }

        tx.send(Event::Tick)
            .await
            .expect("Sending tick event should never fail");

        // TODO: if we're a passenger, send the required packets

        if let Err(e) = client.send_position().await {
            warn!("Error sending position: {:?}", e);
        }
        client.ai_step();

        // TODO: minecraft does ambient sounds here
=======
    pub fn local_player_mut<'a>(
        &'a self,
        ecs: &'a mut Ecs,
    ) -> azalea_ecs::ecs::Mut<'a, LocalPlayer> {
        self.query::<&mut LocalPlayer>(ecs)
    }

    /// Get a component from this client. This will clone the component and
    /// return it.
    pub fn component<T: Component + Clone>(&self) -> T {
        self.query::<&T>(&mut self.ecs.lock()).clone()
>>>>>>> a72b7683
    }

    /// Get a reference to our (potentially shared) world.
    ///
    /// This gets the [`World`] from our world container. If it's a normal
    /// client, then it'll be the same as the world the client has loaded.
    /// If the client using a shared world, then the shared world will be a
    /// superset of the client's world.
    pub fn world(&self) -> Arc<RwLock<World>> {
        let mut ecs = self.ecs.lock();

        let world_name = {
            let local_player = self.local_player(&mut ecs);
            local_player
                .world_name
                .as_ref()
                .expect("World name must be known if we're doing Client::world")
                .clone()
        };

        let world_container = ecs.resource::<WorldContainer>();
        world_container.get(&world_name).unwrap()
    }

    /// Returns whether we have a received the login packet yet.
    pub fn logged_in(&self) -> bool {
        // the login packet tells us the world name
        self.local_player(&mut self.ecs.lock()).world_name.is_some()
    }

    /// Tell the server we changed our game options (i.e. render distance, main
    /// hand). If this is not set before the login packet, the default will
    /// be sent.
    ///
    /// ```rust,no_run
    /// # use azalea_client::{Client, ClientInformation};
    /// # async fn example(bot: Client) -> Result<(), Box<dyn std::error::Error>> {
    /// bot.set_client_information(ClientInformation {
    ///     view_distance: 2,
    ///     ..Default::default()
    /// })
    /// .await?;
    /// # Ok(())
    /// # }
    /// ```
    pub async fn set_client_information(
        &self,
        client_information: ServerboundClientInformationPacket,
    ) -> Result<(), std::io::Error> {
        {
            self.local_player_mut(&mut self.ecs.lock())
                .client_information = client_information;
        }

        if self.logged_in() {
            let client_information_packet = self
                .local_player(&mut self.ecs.lock())
                .client_information
                .clone()
                .get();
            log::debug!(
                "Sending client information (already logged in): {:?}",
                client_information_packet
            );
            self.write_packet(client_information_packet);
        }

        Ok(())
    }

    /// Get a HashMap of all the players in the tab list.
    pub fn players(&mut self) -> HashMap<Uuid, PlayerInfo> {
        self.local_player(&mut self.ecs.lock()).players.clone()
    }
}

pub struct AzaleaPlugin;
impl Plugin for AzaleaPlugin {
    fn build(&self, app: &mut App) {
        app.add_event::<StartWalkEvent>()
            .add_event::<StartSprintEvent>();

        app.add_plugins(DefaultPlugins);

        app.add_tick_system_set(
            SystemSet::new()
                .with_system(send_position)
                .with_system(update_in_loaded_chunk)
                .with_system(
                    local_player_ai_step
                        .before("ai_step")
                        .after("sprint_listener"),
                ),
        );

        // fire the Death event when the player dies.
        app.add_system(death_event.after("tick").after("packet"));

        // walk and sprint event listeners
        app.add_system(walk_listener.label("walk_listener").before("travel"))
            .add_system(
                sprint_listener
                    .label("sprint_listener")
                    .before("travel")
                    .before("walk_listener"),
            );

        // add GameProfileComponent when we get an AddPlayerEvent
        app.add_system(
            retroactively_add_game_profile_component
                .after("tick")
                .after("packet"),
        );

        app.init_resource::<WorldContainer>();
    }
}

/// Create the [`App`]. This won't actually run anything yet.
///
/// Note that you usually only need this if you're creating a client manually,
/// otherwise use [`Client::join`].
///
/// Use [`start_ecs`] to actually start running the app and then
/// [`Client::start_client`] to add a client to the ECS and make it join a
/// server.
#[doc(hidden)]
pub fn init_ecs_app() -> App {
    // if you get an error right here that means you're doing something with locks
    // wrong read the error to see where the issue is
    // you might be able to just drop the lock or put it in its own scope to fix

    let mut app = App::new();
    app.add_plugin(AzaleaPlugin);
    app
}

/// Start running the ECS loop! You must create your `App` from [`init_ecs_app`]
/// first.
#[doc(hidden)]
pub fn start_ecs(
    app: App,
    run_schedule_receiver: mpsc::Receiver<()>,
    run_schedule_sender: mpsc::Sender<()>,
) -> Arc<Mutex<Ecs>> {
    // all resources should have been added by now so we can take the ecs from the
    // app
    let ecs = Arc::new(Mutex::new(app.world));

    tokio::spawn(run_schedule_loop(
        ecs.clone(),
        app.schedule,
        run_schedule_receiver,
    ));
    tokio::spawn(tick_run_schedule_loop(run_schedule_sender));

    ecs
}

async fn run_schedule_loop(
    ecs: Arc<Mutex<Ecs>>,
    mut schedule: Schedule,
    mut run_schedule_receiver: mpsc::Receiver<()>,
) {
    loop {
        // whenever we get an event from run_schedule_receiver, run the schedule
        run_schedule_receiver.recv().await;
        schedule.run(&mut ecs.lock());
    }
}

/// Send an event to run the schedule every 50 milliseconds. It will stop when
/// the receiver is dropped.
pub async fn tick_run_schedule_loop(run_schedule_sender: mpsc::Sender<()>) {
    let mut game_tick_interval = time::interval(time::Duration::from_millis(50));
    // TODO: Minecraft bursts up to 10 ticks and then skips, we should too
    game_tick_interval.set_missed_tick_behavior(time::MissedTickBehavior::Burst);

    loop {
        game_tick_interval.tick().await;
        if let Err(e) = run_schedule_sender.send(()).await {
            println!("tick_run_schedule_loop error: {e}");
            // the sender is closed so end the task
            return;
        }
    }
}

/// This plugin group will add all the default plugins necessary for Azalea to
/// work.
pub struct DefaultPlugins;

impl PluginGroup for DefaultPlugins {
    fn build(self) -> PluginGroupBuilder {
        PluginGroupBuilder::start::<Self>()
            .add(TickPlugin::default())
            .add(PacketHandlerPlugin)
            .add(EntityPlugin)
            .add(PhysicsPlugin)
            .add(EventPlugin)
            .add(TaskPoolPlugin::default())
    }
}<|MERGE_RESOLUTION|>--- conflicted
+++ resolved
@@ -1,10 +1,4 @@
 pub use crate::chat::ChatPacket;
-<<<<<<< HEAD
-use crate::{movement::WalkDirection, plugins::PluginStates, Account, PlayerInfo};
-use azalea_auth::{game_profile::GameProfile, sessionserver::SessionServerError};
-use azalea_chat::Component;
-use azalea_core::{ChunkPos, GameType, ResourceLocation, Vec3};
-=======
 use crate::{
     events::{Event, EventPlugin, LocalPlayerEvents},
     local_player::{
@@ -28,7 +22,6 @@
 };
 use azalea_ecs::{ecs::Ecs, TickPlugin};
 use azalea_physics::PhysicsPlugin;
->>>>>>> a72b7683
 use azalea_protocol::{
     connect::{Connection, ConnectionError},
     packets::{
@@ -53,77 +46,15 @@
 use azalea_world::{EntityPlugin, Local, PartialWorld, World, WorldContainer};
 use log::{debug, error};
 use parking_lot::{Mutex, RwLock};
-<<<<<<< HEAD
-use std::{
-    collections::HashMap,
-    fmt::Debug,
-    io::{self, Cursor},
-    sync::Arc,
-};
-=======
 use std::{collections::HashMap, fmt::Debug, io, net::SocketAddr, sync::Arc};
->>>>>>> a72b7683
 use thiserror::Error;
 use tokio::{sync::mpsc, time};
 use uuid::Uuid;
 
 pub type ClientInformation = ServerboundClientInformationPacket;
 
-<<<<<<< HEAD
-/// Events are sent before they're processed, so for example game ticks happen
-/// at the beginning of a tick before anything has happened.
-#[derive(Debug, Clone)]
-pub enum Event {
-    /// Happens right after the bot switches into the Game state, but before
-    /// it's actually spawned. This can be useful for setting the client
-    /// information with `Client::set_client_information`, so the packet
-    /// doesn't have to be sent twice.
-    Init,
-    Login,
-    Chat(ChatPacket),
-    /// Happens 20 times per second, but only when the world is loaded.
-    Tick,
-    Packet(Arc<ClientboundGamePacket>),
-    /// Happens when a player is added, removed, or updated in the tab list.
-    UpdatePlayers(UpdatePlayersEvent),
-    /// Emits when the player dies.
-    Death(Option<Arc<ClientboundPlayerCombatKillPacket>>),
-}
-
-/// Happens when a player is added, removed, or updated in the tab list.
-#[derive(Debug, Clone)]
-pub enum UpdatePlayersEvent {
-    /// A player with the given info was added to the tab list (usually means
-    /// they joined the server).
-    Add(PlayerInfo),
-    /// A player with the given UUID was removed from the tab list (usually
-    /// means they left the server)
-    Remove { uuid: Uuid },
-    /// The latency of the player with the given UUID was updated in the tab
-    /// list. Note that this can be spoofed by the player and may not represent
-    /// their actual latency.
-    Latency {
-        uuid: Uuid,
-        /// The time it took in milliseconds for this player to reply to the
-        /// ping packet.
-        latency: i32,
-    },
-    /// The played switched to a different gamemode (i.e. survival, creative,
-    /// spectator)
-    GameMode { uuid: Uuid, game_mode: GameType },
-    /// The name of the player with the given UUID in the tab list was changed
-    /// or reset.
-    DisplayName {
-        uuid: Uuid,
-        display_name: Option<Component>,
-    },
-}
-
-/// A player that you control that is currently in a Minecraft server.
-=======
 /// Client has the things that a user interacting with the library will want.
 /// Things that a player in the world will want to know are in [`LocalPlayer`].
->>>>>>> a72b7683
 #[derive(Clone)]
 pub struct Client {
     /// The [`GameProfile`] for our client. This contains your username, UUID,
@@ -144,13 +75,7 @@
     pub ecs: Arc<Mutex<Ecs>>,
 }
 
-<<<<<<< HEAD
-/// Whether we should ignore errors when decoding packets.
-const IGNORE_ERRORS: bool = !cfg!(debug_assertions);
-
-=======
 /// An error that happened while joining the server.
->>>>>>> a72b7683
 #[derive(Error, Debug)]
 pub enum JoinError {
     #[error("{0}")]
@@ -158,7 +83,7 @@
     #[error("{0}")]
     Connection(#[from] ConnectionError),
     #[error("{0}")]
-    ReadPacket(#[from] azalea_protocol::read::ReadPacketError),
+    ReadPacket(#[from] Box<azalea_protocol::read::ReadPacketError>),
     #[error("{0}")]
     Io(#[from] io::Error),
     #[error("{0}")]
@@ -430,689 +355,6 @@
     pub fn local_player<'a>(&'a self, ecs: &'a mut Ecs) -> &'a LocalPlayer {
         self.query::<&LocalPlayer>(ecs)
     }
-<<<<<<< HEAD
-
-    async fn protocol_loop(client: Client, tx: Sender<Event>) {
-        loop {
-            let r = client.read_conn.lock().await.read().await;
-            match r {
-                Ok(packet) => match Self::handle(&packet, &client, &tx).await {
-                    Ok(_) => {}
-                    Err(e) => {
-                        error!("Error handling packet: {}", e);
-                        if !IGNORE_ERRORS {
-                            panic!("Error handling packet: {e}");
-                        }
-                    }
-                },
-                Err(e) => {
-                    if let ReadPacketError::ConnectionClosed = e {
-                        info!("Connection closed");
-                        if let Err(e) = client.disconnect().await {
-                            error!("Error shutting down connection: {:?}", e);
-                        }
-                        break;
-                    }
-                    if IGNORE_ERRORS {
-                        warn!("{}", e);
-                        if let ReadPacketError::FrameSplitter { .. } = e {
-                            panic!("Error: {e:?}");
-                        }
-                    } else {
-                        panic!("{}", e);
-                    }
-                }
-            };
-        }
-    }
-
-    async fn handle(
-        packet: &ClientboundGamePacket,
-        client: &Client,
-        tx: &Sender<Event>,
-    ) -> Result<(), HandleError> {
-        let packet = Arc::new(packet.clone());
-        tx.send(Event::Packet(packet.clone())).await?;
-        match &*packet {
-            ClientboundGamePacket::Login(p) => {
-                debug!("Got login packet");
-
-                {
-                    // // write p into login.txt
-                    // std::io::Write::write_all(
-                    //     &mut std::fs::File::create("login.txt").unwrap(),
-                    //     format!("{:#?}", p).as_bytes(),
-                    // )
-                    // .unwrap();
-
-                    // TODO: have registry_holder be a struct because this sucks rn
-                    // best way would be to add serde support to azalea-nbt
-
-                    let registry_holder = p
-                        .registry_holder
-                        .as_compound()
-                        .expect("Registry holder is not a compound")
-                        .get("")
-                        .expect("No \"\" tag")
-                        .as_compound()
-                        .expect("\"\" tag is not a compound");
-                    let dimension_types = registry_holder
-                        .get("minecraft:dimension_type")
-                        .expect("No dimension_type tag")
-                        .as_compound()
-                        .expect("dimension_type is not a compound")
-                        .get("value")
-                        .expect("No dimension_type value")
-                        .as_list()
-                        .expect("dimension_type value is not a list");
-                    let dimension_type = dimension_types
-                        .iter()
-                        .find(|t| {
-                            t.as_compound()
-                                .expect("dimension_type value is not a compound")
-                                .get("name")
-                                .expect("No name tag")
-                                .as_string()
-                                .expect("name is not a string")
-                                == p.dimension_type.to_string()
-                        })
-                        .unwrap_or_else(|| {
-                            panic!("No dimension_type with name {}", p.dimension_type)
-                        })
-                        .as_compound()
-                        .unwrap()
-                        .get("element")
-                        .expect("No element tag")
-                        .as_compound()
-                        .expect("element is not a compound");
-                    let height = (*dimension_type
-                        .get("height")
-                        .expect("No height tag")
-                        .as_int()
-                        .expect("height tag is not an int"))
-                    .try_into()
-                    .expect("height is not a u32");
-                    let min_y = *dimension_type
-                        .get("min_y")
-                        .expect("No min_y tag")
-                        .as_int()
-                        .expect("min_y tag is not an int");
-
-                    let world_name = p.dimension.clone();
-
-                    *client.world_name.write() = Some(world_name.clone());
-                    // add this world to the world_container (or don't if it's already there)
-                    let weak_world = client
-                        .world_container
-                        .write()
-                        .insert(world_name, height, min_y);
-                    // set the loaded_world to an empty world
-                    // (when we add chunks or entities those will be in the world_container)
-                    let mut world_lock = client.world.write();
-                    *world_lock = PartialWorld::new(
-                        client.client_information.read().view_distance.into(),
-                        weak_world,
-                        Some(p.player_id),
-                    );
-
-                    let entity = EntityData::new(
-                        client.profile.uuid,
-                        Vec3::default(),
-                        EntityMetadata::Player(metadata::Player::default()),
-                    );
-                    // make it so other entities don't update this entity in a shared world
-                    world_lock.add_entity(p.player_id, entity);
-
-                    *client.entity_id.write() = p.player_id;
-                }
-
-                // send the client information that we have set
-                let client_information_packet: ClientInformation =
-                    client.client_information.read().clone();
-                log::debug!(
-                    "Sending client information because login: {:?}",
-                    client_information_packet
-                );
-                client.write_packet(client_information_packet.get()).await?;
-
-                // brand
-                client
-                    .write_packet(
-                        ServerboundCustomPayloadPacket {
-                            identifier: ResourceLocation::new("brand").unwrap(),
-                            // they don't have to know :)
-                            data: "vanilla".into(),
-                        }
-                        .get(),
-                    )
-                    .await?;
-
-                tx.send(Event::Login).await?;
-            }
-            ClientboundGamePacket::SetChunkCacheRadius(p) => {
-                debug!("Got set chunk cache radius packet {:?}", p);
-            }
-            ClientboundGamePacket::CustomPayload(p) => {
-                debug!("Got custom payload packet {:?}", p);
-            }
-            ClientboundGamePacket::ChangeDifficulty(p) => {
-                debug!("Got difficulty packet {:?}", p);
-            }
-            ClientboundGamePacket::Commands(_p) => {
-                debug!("Got declare commands packet");
-            }
-            ClientboundGamePacket::PlayerAbilities(p) => {
-                debug!("Got player abilities packet {:?}", p);
-            }
-            ClientboundGamePacket::SetCarriedItem(p) => {
-                debug!("Got set carried item packet {:?}", p);
-            }
-            ClientboundGamePacket::UpdateTags(_p) => {
-                debug!("Got update tags packet");
-            }
-            ClientboundGamePacket::Disconnect(p) => {
-                debug!("Got disconnect packet {:?}", p);
-                client.disconnect().await?;
-            }
-            ClientboundGamePacket::UpdateRecipes(_p) => {
-                debug!("Got update recipes packet");
-            }
-            ClientboundGamePacket::EntityEvent(_p) => {
-                // debug!("Got entity event packet {:?}", p);
-            }
-            ClientboundGamePacket::Recipe(_p) => {
-                debug!("Got recipe packet");
-            }
-            ClientboundGamePacket::PlayerPosition(p) => {
-                // TODO: reply with teleport confirm
-                debug!("Got player position packet {:?}", p);
-
-                let (new_pos, y_rot, x_rot) = {
-                    let player_entity_id = *client.entity_id.read();
-
-                    let mut world_lock = client.world.write();
-
-                    let mut player_entity = world_lock.entity_mut(player_entity_id).unwrap();
-
-                    let delta_movement = player_entity.delta;
-
-                    let is_x_relative = p.relative_arguments.x;
-                    let is_y_relative = p.relative_arguments.y;
-                    let is_z_relative = p.relative_arguments.z;
-
-                    let (delta_x, new_pos_x) = if is_x_relative {
-                        player_entity.last_pos.x += p.x;
-                        (delta_movement.x, player_entity.pos().x + p.x)
-                    } else {
-                        player_entity.last_pos.x = p.x;
-                        (0.0, p.x)
-                    };
-                    let (delta_y, new_pos_y) = if is_y_relative {
-                        player_entity.last_pos.y += p.y;
-                        (delta_movement.y, player_entity.pos().y + p.y)
-                    } else {
-                        player_entity.last_pos.y = p.y;
-                        (0.0, p.y)
-                    };
-                    let (delta_z, new_pos_z) = if is_z_relative {
-                        player_entity.last_pos.z += p.z;
-                        (delta_movement.z, player_entity.pos().z + p.z)
-                    } else {
-                        player_entity.last_pos.z = p.z;
-                        (0.0, p.z)
-                    };
-
-                    let mut y_rot = p.y_rot;
-                    let mut x_rot = p.x_rot;
-                    if p.relative_arguments.x_rot {
-                        x_rot += player_entity.x_rot;
-                    }
-                    if p.relative_arguments.y_rot {
-                        y_rot += player_entity.y_rot;
-                    }
-
-                    player_entity.delta = Vec3 {
-                        x: delta_x,
-                        y: delta_y,
-                        z: delta_z,
-                    };
-                    player_entity.set_rotation(y_rot, x_rot);
-                    // TODO: minecraft sets "xo", "yo", and "zo" here but idk what that means
-                    // so investigate that ig
-                    let new_pos = Vec3 {
-                        x: new_pos_x,
-                        y: new_pos_y,
-                        z: new_pos_z,
-                    };
-                    world_lock
-                        .set_entity_pos(player_entity_id, new_pos)
-                        .expect("The player entity should always exist");
-
-                    (new_pos, y_rot, x_rot)
-                };
-
-                client
-                    .write_packet(ServerboundAcceptTeleportationPacket { id: p.id }.get())
-                    .await?;
-                client
-                    .write_packet(
-                        ServerboundMovePlayerPosRotPacket {
-                            x: new_pos.x,
-                            y: new_pos.y,
-                            z: new_pos.z,
-                            y_rot,
-                            x_rot,
-                            // this is always false
-                            on_ground: false,
-                        }
-                        .get(),
-                    )
-                    .await?;
-            }
-            ClientboundGamePacket::PlayerInfo(p) => {
-                use azalea_protocol::packets::game::clientbound_player_info_packet::Action;
-
-                debug!("Got player info packet {:?}", p);
-                let mut events = Vec::new();
-                {
-                    let mut players_lock = client.players.write();
-                    match &p.action {
-                        Action::AddPlayer(players) => {
-                            for player in players {
-                                let player_info = PlayerInfo {
-                                    profile: GameProfile {
-                                        uuid: player.uuid,
-                                        name: player.name.clone(),
-                                        properties: player.properties.clone(),
-                                    },
-                                    uuid: player.uuid,
-                                    gamemode: player.gamemode,
-                                    latency: player.latency,
-                                    display_name: player.display_name.clone(),
-                                };
-                                players_lock.insert(player.uuid, player_info.clone());
-                                events.push(Event::UpdatePlayers(UpdatePlayersEvent::Add(
-                                    player_info,
-                                )));
-                            }
-                        }
-                        Action::UpdateGameMode(players) => {
-                            for player in players {
-                                if let Some(p) = players_lock.get_mut(&player.uuid) {
-                                    p.gamemode = player.gamemode;
-                                    events.push(Event::UpdatePlayers(
-                                        UpdatePlayersEvent::GameMode {
-                                            uuid: player.uuid,
-                                            game_mode: player.gamemode,
-                                        },
-                                    ));
-                                } else {
-                                    warn!(
-                                    "Ignoring PlayerInfo (UpdateGameMode) for unknown player {}",
-                                    player.uuid
-                                );
-                                }
-                            }
-                        }
-                        Action::UpdateLatency(players) => {
-                            for player in players {
-                                if let Some(p) = players_lock.get_mut(&player.uuid) {
-                                    p.latency = player.latency;
-                                    events.push(Event::UpdatePlayers(
-                                        UpdatePlayersEvent::Latency {
-                                            uuid: player.uuid,
-                                            latency: player.latency,
-                                        },
-                                    ));
-                                } else {
-                                    warn!(
-                                        "Ignoring PlayerInfo (UpdateLatency) for unknown player {}",
-                                        player.uuid
-                                    );
-                                }
-                            }
-                        }
-                        Action::UpdateDisplayName(players) => {
-                            for player in players {
-                                if let Some(p) = players_lock.get_mut(&player.uuid) {
-                                    p.display_name = player.display_name.clone();
-                                    events.push(Event::UpdatePlayers(
-                                        UpdatePlayersEvent::DisplayName {
-                                            uuid: player.uuid,
-                                            display_name: player.display_name.clone(),
-                                        },
-                                    ));
-                                } else {
-                                    warn!(
-                                    "Ignoring PlayerInfo (UpdateDisplayName) for unknown player {}",
-                                    player.uuid
-                                );
-                                }
-                            }
-                        }
-                        Action::RemovePlayer(players) => {
-                            for player in players {
-                                if players_lock.remove(&player.uuid).is_some() {
-                                    events.push(Event::UpdatePlayers(UpdatePlayersEvent::Remove {
-                                        uuid: player.uuid,
-                                    }));
-                                } else {
-                                    warn!(
-                                        "Ignoring PlayerInfo (RemovePlayer) for unknown player {}",
-                                        player.uuid
-                                    );
-                                }
-                            }
-                        }
-                    }
-                }
-                for event in events {
-                    tx.send(event).await?;
-                }
-            }
-            ClientboundGamePacket::SetChunkCacheCenter(p) => {
-                debug!("Got chunk cache center packet {:?}", p);
-                client
-                    .world
-                    .write()
-                    .update_view_center(&ChunkPos::new(p.x, p.z));
-            }
-            ClientboundGamePacket::LevelChunkWithLight(p) => {
-                // debug!("Got chunk with light packet {} {}", p.x, p.z);
-                let pos = ChunkPos::new(p.x, p.z);
-
-                // OPTIMIZATION: if we already know about the chunk from the
-                // shared world (and not ourselves), then we don't need to
-                // parse it again. This is only used when we have a shared
-                // world, since we check that the chunk isn't currently owned
-                // by this client.
-                let shared_has_chunk = client.world.read().get_chunk(&pos).is_some();
-                let this_client_has_chunk = client
-                    .world
-                    .read()
-                    .chunk_storage
-                    .limited_get(&pos)
-                    .is_some();
-                if shared_has_chunk && !this_client_has_chunk {
-                    trace!(
-                        "Skipping parsing chunk {:?} because we already know about it",
-                        pos
-                    );
-                    return Ok(());
-                }
-
-                // let chunk = Chunk::read_with_world_height(&mut p.chunk_data);
-                // debug("chunk {:?}")
-                if let Err(e) = client
-                    .world
-                    .write()
-                    .replace_with_packet_data(&pos, &mut Cursor::new(&p.chunk_data.data))
-                {
-                    error!("Couldn't set chunk data: {}", e);
-                }
-            }
-            ClientboundGamePacket::LightUpdate(_p) => {
-                // debug!("Got light update packet {:?}", p);
-            }
-            ClientboundGamePacket::AddEntity(p) => {
-                debug!("Got add entity packet {:?}", p);
-                let entity = EntityData::from(p);
-                client.world.write().add_entity(p.id, entity);
-            }
-            ClientboundGamePacket::SetEntityData(p) => {
-                debug!("Got set entity data packet {:?}", p);
-                let mut world = client.world.write();
-                if let Some(mut entity) = world.entity_mut(p.id) {
-                    entity.apply_metadata(&p.packed_items.0);
-                } else {
-                    // warn!("Server sent an entity data packet for an entity id
-                    // ({}) that we don't know about", p.id);
-                }
-            }
-            ClientboundGamePacket::UpdateAttributes(_p) => {
-                // debug!("Got update attributes packet {:?}", p);
-            }
-            ClientboundGamePacket::SetEntityMotion(_p) => {
-                // debug!("Got entity velocity packet {:?}", p);
-            }
-            ClientboundGamePacket::SetEntityLink(p) => {
-                debug!("Got set entity link packet {:?}", p);
-            }
-            ClientboundGamePacket::AddPlayer(p) => {
-                debug!("Got add player packet {:?}", p);
-                let entity = EntityData::from(p);
-                client.world.write().add_entity(p.id, entity);
-            }
-            ClientboundGamePacket::InitializeBorder(p) => {
-                debug!("Got initialize border packet {:?}", p);
-            }
-            ClientboundGamePacket::SetTime(p) => {
-                debug!("Got set time packet {:?}", p);
-            }
-            ClientboundGamePacket::SetDefaultSpawnPosition(p) => {
-                debug!("Got set default spawn position packet {:?}", p);
-            }
-            ClientboundGamePacket::ContainerSetContent(p) => {
-                debug!("Got container set content packet {:?}", p);
-            }
-            ClientboundGamePacket::SetHealth(p) => {
-                debug!("Got set health packet {:?}", p);
-                if p.health == 0.0 {
-                    // we can't define a variable here with client.dead.lock()
-                    // because of https://github.com/rust-lang/rust/issues/57478
-                    if !*client.dead.lock() {
-                        *client.dead.lock() = true;
-                        tx.send(Event::Death(None)).await?;
-                    }
-                }
-            }
-            ClientboundGamePacket::SetExperience(p) => {
-                debug!("Got set experience packet {:?}", p);
-            }
-            ClientboundGamePacket::TeleportEntity(p) => {
-                let mut world_lock = client.world.write();
-                let _ = world_lock.set_entity_pos(
-                    p.id,
-                    Vec3 {
-                        x: p.x,
-                        y: p.y,
-                        z: p.z,
-                    },
-                );
-            }
-            ClientboundGamePacket::UpdateAdvancements(p) => {
-                debug!("Got update advancements packet {:?}", p);
-            }
-            ClientboundGamePacket::RotateHead(_p) => {
-                // debug!("Got rotate head packet {:?}", p);
-            }
-            ClientboundGamePacket::MoveEntityPos(p) => {
-                let mut world_lock = client.world.write();
-
-                let _ = world_lock.move_entity_with_delta(p.entity_id, &p.delta);
-            }
-            ClientboundGamePacket::MoveEntityPosRot(p) => {
-                let mut world_lock = client.world.write();
-
-                let _ = world_lock.move_entity_with_delta(p.entity_id, &p.delta);
-            }
-            ClientboundGamePacket::MoveEntityRot(_p) => {
-                // debug!("Got move entity rot packet {:?}", p);
-            }
-            ClientboundGamePacket::KeepAlive(p) => {
-                debug!("Got keep alive packet {:?}", p);
-                client
-                    .write_packet(ServerboundKeepAlivePacket { id: p.id }.get())
-                    .await?;
-            }
-            ClientboundGamePacket::RemoveEntities(p) => {
-                debug!("Got remove entities packet {:?}", p);
-            }
-            ClientboundGamePacket::PlayerChat(p) => {
-                debug!("Got player chat packet {:?}", p);
-                tx.send(Event::Chat(ChatPacket::Player(Arc::new(p.clone()))))
-                    .await?;
-            }
-            ClientboundGamePacket::SystemChat(p) => {
-                debug!("Got system chat packet {:?}", p);
-                tx.send(Event::Chat(ChatPacket::System(Arc::new(p.clone()))))
-                    .await?;
-            }
-            ClientboundGamePacket::Sound(_p) => {
-                // debug!("Got sound packet {:?}", p);
-            }
-            ClientboundGamePacket::LevelEvent(p) => {
-                debug!("Got level event packet {:?}", p);
-            }
-            ClientboundGamePacket::BlockUpdate(p) => {
-                debug!("Got block update packet {:?}", p);
-                let mut world = client.world.write();
-                world.set_block_state(&p.pos, p.block_state);
-            }
-            ClientboundGamePacket::Animate(p) => {
-                debug!("Got animate packet {:?}", p);
-            }
-            ClientboundGamePacket::SectionBlocksUpdate(p) => {
-                debug!("Got section blocks update packet {:?}", p);
-                let mut world = client.world.write();
-                for state in &p.states {
-                    world.set_block_state(&(p.section_pos + state.pos.clone()), state.state);
-                }
-            }
-            ClientboundGamePacket::GameEvent(p) => {
-                debug!("Got game event packet {:?}", p);
-            }
-            ClientboundGamePacket::LevelParticles(p) => {
-                debug!("Got level particles packet {:?}", p);
-            }
-            ClientboundGamePacket::ServerData(p) => {
-                debug!("Got server data packet {:?}", p);
-            }
-            ClientboundGamePacket::SetEquipment(p) => {
-                debug!("Got set equipment packet {:?}", p);
-            }
-            ClientboundGamePacket::UpdateMobEffect(p) => {
-                debug!("Got update mob effect packet {:?}", p);
-            }
-            ClientboundGamePacket::AddExperienceOrb(_) => {}
-            ClientboundGamePacket::AwardStats(_) => {}
-            ClientboundGamePacket::BlockChangedAck(_) => {}
-            ClientboundGamePacket::BlockDestruction(_) => {}
-            ClientboundGamePacket::BlockEntityData(_) => {}
-            ClientboundGamePacket::BlockEvent(_) => {}
-            ClientboundGamePacket::BossEvent(_) => {}
-            ClientboundGamePacket::ChatPreview(_) => {}
-            ClientboundGamePacket::CommandSuggestions(_) => {}
-            ClientboundGamePacket::ContainerSetData(_) => {}
-            ClientboundGamePacket::ContainerSetSlot(_) => {}
-            ClientboundGamePacket::Cooldown(_) => {}
-            ClientboundGamePacket::CustomChatCompletions(_) => {}
-            ClientboundGamePacket::CustomSound(_) => {}
-            ClientboundGamePacket::DeleteChat(_) => {}
-            ClientboundGamePacket::Explode(_) => {}
-            ClientboundGamePacket::ForgetLevelChunk(_) => {}
-            ClientboundGamePacket::HorseScreenOpen(_) => {}
-            ClientboundGamePacket::MapItemData(_) => {}
-            ClientboundGamePacket::MerchantOffers(_) => {}
-            ClientboundGamePacket::MoveVehicle(_) => {}
-            ClientboundGamePacket::OpenBook(_) => {}
-            ClientboundGamePacket::OpenScreen(_) => {}
-            ClientboundGamePacket::OpenSignEditor(_) => {}
-            ClientboundGamePacket::Ping(_) => {}
-            ClientboundGamePacket::PlaceGhostRecipe(_) => {}
-            ClientboundGamePacket::PlayerChatHeader(_) => {}
-            ClientboundGamePacket::PlayerCombatEnd(_) => {}
-            ClientboundGamePacket::PlayerCombatEnter(_) => {}
-            ClientboundGamePacket::PlayerCombatKill(p) => {
-                debug!("Got player kill packet {:?}", p);
-                if *client.entity_id.read() == p.player_id {
-                    // we can't define a variable here with client.dead.lock()
-                    // because of https://github.com/rust-lang/rust/issues/57478
-                    if !*client.dead.lock() {
-                        *client.dead.lock() = true;
-                        tx.send(Event::Death(Some(Arc::new(p.clone())))).await?;
-                    }
-                }
-            }
-            ClientboundGamePacket::PlayerLookAt(_) => {}
-            ClientboundGamePacket::RemoveMobEffect(_) => {}
-            ClientboundGamePacket::ResourcePack(_) => {}
-            ClientboundGamePacket::Respawn(p) => {
-                debug!("Got respawn packet {:?}", p);
-                // Sets clients dead state to false.
-                let mut dead_lock = client.dead.lock();
-                *dead_lock = false;
-            }
-            ClientboundGamePacket::SelectAdvancementsTab(_) => {}
-            ClientboundGamePacket::SetActionBarText(_) => {}
-            ClientboundGamePacket::SetBorderCenter(_) => {}
-            ClientboundGamePacket::SetBorderLerpSize(_) => {}
-            ClientboundGamePacket::SetBorderSize(_) => {}
-            ClientboundGamePacket::SetBorderWarningDelay(_) => {}
-            ClientboundGamePacket::SetBorderWarningDistance(_) => {}
-            ClientboundGamePacket::SetCamera(_) => {}
-            ClientboundGamePacket::SetDisplayChatPreview(_) => {}
-            ClientboundGamePacket::SetDisplayObjective(_) => {}
-            ClientboundGamePacket::SetObjective(_) => {}
-            ClientboundGamePacket::SetPassengers(_) => {}
-            ClientboundGamePacket::SetPlayerTeam(_) => {}
-            ClientboundGamePacket::SetScore(_) => {}
-            ClientboundGamePacket::SetSimulationDistance(_) => {}
-            ClientboundGamePacket::SetSubtitleText(_) => {}
-            ClientboundGamePacket::SetTitleText(_) => {}
-            ClientboundGamePacket::SetTitlesAnimation(_) => {}
-            ClientboundGamePacket::SoundEntity(_) => {}
-            ClientboundGamePacket::StopSound(_) => {}
-            ClientboundGamePacket::TabList(_) => {}
-            ClientboundGamePacket::TagQuery(_) => {}
-            ClientboundGamePacket::TakeItemEntity(_) => {}
-            ClientboundGamePacket::ContainerClose(_) => {}
-        }
-
-        Ok(())
-    }
-
-    /// Runs game_tick every 50 milliseconds.
-    async fn game_tick_loop(mut client: Client, tx: Sender<Event>) {
-        let mut game_tick_interval = time::interval(time::Duration::from_millis(50));
-        // TODO: Minecraft bursts up to 10 ticks and then skips, we should too
-        game_tick_interval.set_missed_tick_behavior(time::MissedTickBehavior::Burst);
-        loop {
-            game_tick_interval.tick().await;
-            Self::game_tick(&mut client, &tx).await;
-        }
-    }
-
-    /// Runs every 50 milliseconds.
-    async fn game_tick(client: &mut Client, tx: &Sender<Event>) {
-        // return if there's no chunk at the player's position
-
-        {
-            let world_lock = client.world();
-            let player_entity_id = *client.entity_id.read();
-            let player_entity = world_lock.entity(player_entity_id);
-            let Some(player_entity) = player_entity else {
-                return;
-            };
-            let player_chunk_pos: ChunkPos = player_entity.pos().into();
-            if world_lock.get_chunk(&player_chunk_pos).is_none() {
-                return;
-            }
-        }
-
-        tx.send(Event::Tick)
-            .await
-            .expect("Sending tick event should never fail");
-
-        // TODO: if we're a passenger, send the required packets
-
-        if let Err(e) = client.send_position().await {
-            warn!("Error sending position: {:?}", e);
-        }
-        client.ai_step();
-
-        // TODO: minecraft does ambient sounds here
-=======
     pub fn local_player_mut<'a>(
         &'a self,
         ecs: &'a mut Ecs,
@@ -1124,7 +366,6 @@
     /// return it.
     pub fn component<T: Component + Clone>(&self) -> T {
         self.query::<&T>(&mut self.ecs.lock()).clone()
->>>>>>> a72b7683
     }
 
     /// Get a reference to our (potentially shared) world.

pub use crate::chat::ChatPacket;
use crate::{movement::WalkDirection, plugins::PluginStates, Account, PlayerInfo};
use azalea_auth::game_profile::GameProfile;
use azalea_chat::Component;
use azalea_core::{ChunkPos, GameType, ResourceLocation, Vec3};
use azalea_protocol::{
    connect::{Connection, ConnectionError, ReadConnection, WriteConnection},
    packets::{
        game::{
            clientbound_player_combat_kill_packet::ClientboundPlayerCombatKillPacket,
            serverbound_accept_teleportation_packet::ServerboundAcceptTeleportationPacket,
            serverbound_client_information_packet::ServerboundClientInformationPacket,
            serverbound_custom_payload_packet::ServerboundCustomPayloadPacket,
            serverbound_keep_alive_packet::ServerboundKeepAlivePacket,
            serverbound_move_player_pos_rot_packet::ServerboundMovePlayerPosRotPacket,
            ClientboundGamePacket, ServerboundGamePacket,
        },
        handshake::{
            client_intention_packet::ClientIntentionPacket, ClientboundHandshakePacket,
            ServerboundHandshakePacket,
        },
        login::{
            serverbound_custom_query_packet::ServerboundCustomQueryPacket,
            serverbound_hello_packet::ServerboundHelloPacket,
            serverbound_key_packet::{NonceOrSaltSignature, ServerboundKeyPacket},
            ClientboundLoginPacket,
        },
        ConnectionProtocol, PROTOCOL_VERSION,
    },
    read::ReadPacketError,
    resolver, ServerAddress,
};
use azalea_world::{
    entity::{metadata, Entity, EntityData, EntityMetadata},
    WeakWorld, WeakWorldContainer, World,
};
use log::{debug, error, info, warn};
use parking_lot::{Mutex, RwLock, RwLockReadGuard, RwLockWriteGuard};
use std::{
    collections::HashMap,
    fmt::Debug,
    io::{self, Cursor},
    sync::Arc,
};
use thiserror::Error;
use tokio::{
    sync::mpsc::{self, UnboundedReceiver, UnboundedSender},
    task::JoinHandle,
    time::{self},
};
use uuid::Uuid;

pub type ClientInformation = ServerboundClientInformationPacket;

/// Events are sent before they're processed, so for example game ticks happen
/// at the beginning of a tick before anything has happened.
#[derive(Debug, Clone)]
pub enum Event {
    /// Happens right after the bot switches into the Game state, but before
    /// it's actually spawned. This can be useful for setting the client
    /// information with `Client::set_client_information`, so the packet
    /// doesn't have to be sent twice.
    Initialize,
    Login,
    Chat(ChatPacket),
    /// Happens 20 times per second, but only when the world is loaded.
    Tick,
    Packet(Box<ClientboundGamePacket>),
    /// Happens when a player is added, removed, or updated in the tab list.
    UpdatePlayers(UpdatePlayersEvent),
    /// Emits when the player dies.
    Death(Option<Box<ClientboundPlayerCombatKillPacket>>),
}

/// Happens when a player is added, removed, or updated in the tab list.
#[derive(Debug, Clone)]
pub enum UpdatePlayersEvent {
    /// A player with the given info was added to the tab list (usually means
    /// they joined the server).
    Add(PlayerInfo),
    /// A player with the given UUID was removed from the tab list (usually
    /// means they left the server)
    Remove { uuid: Uuid },
    /// The latency of the player with the given UUID was updated in the tab
    /// list. Note that this can be spoofed by the player and may not represent
    /// their actual latency.
    Latency {
        uuid: Uuid,
        /// The time it took in milliseconds for this player to reply to the ping packet.
        latency: i32,
    },
    /// The played switched to a different gamemode (i.e. survival, creative, spectator)
    GameMode { uuid: Uuid, game_mode: GameType },
    /// The name of the player with the given UUID in the tab list was changed or reset.
    DisplayName {
        uuid: Uuid,
        display_name: Option<Component>,
    },
}

/// A player that you control that is currently in a Minecraft server.
#[derive(Clone)]
pub struct Client {
    pub profile: GameProfile,
    pub read_conn: Arc<tokio::sync::Mutex<ReadConnection<ClientboundGamePacket>>>,
    pub write_conn: Arc<tokio::sync::Mutex<WriteConnection<ServerboundGamePacket>>>,
    pub entity_id: Arc<RwLock<u32>>,
    /// The world that this client has access to. This supports shared worlds.
    pub world: Arc<RwLock<World>>,
    /// A container of world names to worlds. If we're not using a shared world
    /// (i.e. not a swarm), then this will only contain data about the world
    /// we're currently in.
    world_container: Arc<RwLock<WeakWorldContainer>>,
    pub world_name: Arc<RwLock<Option<ResourceLocation>>>,
    pub physics_state: Arc<Mutex<PhysicsState>>,
    pub client_information: Arc<RwLock<ClientInformation>>,
    pub dead: Arc<Mutex<bool>>,
    /// Plugins are a way for other crates to add custom functionality to the
    /// client and keep state. If you're not making a plugin and you're using
    /// the `azalea` crate. you can ignore this field.
    pub plugins: Arc<PluginStates>,
    /// A map of player uuids to their information in the tab list
    pub players: Arc<RwLock<HashMap<Uuid, PlayerInfo>>>,
    tasks: Arc<Mutex<Vec<JoinHandle<()>>>>,
}

#[derive(Default)]
pub struct PhysicsState {
    /// Minecraft only sends a movement packet either after 20 ticks or if the player moved enough. This is that tick counter.
    pub position_remainder: u32,
    pub was_sprinting: bool,
    // Whether we're going to try to start sprinting this tick. Equivalent to
    // holding down ctrl for a tick.
    pub trying_to_sprint: bool,

    pub move_direction: WalkDirection,
    pub forward_impulse: f32,
    pub left_impulse: f32,
}

/// Whether we should ignore errors when decoding packets.
const IGNORE_ERRORS: bool = !cfg!(debug_assertions);

#[derive(Error, Debug)]
pub enum JoinError {
    #[error("{0}")]
    Resolver(#[from] resolver::ResolverError),
    #[error("{0}")]
    Connection(#[from] ConnectionError),
    #[error("{0}")]
    ReadPacket(#[from] azalea_protocol::read::ReadPacketError),
    #[error("{0}")]
    Io(#[from] io::Error),
    #[error("{0}")]
    SessionServer(#[from] azalea_auth::sessionserver::SessionServerError),
    #[error("The given address could not be parsed into a ServerAddress")]
    InvalidAddress,
}

#[derive(Error, Debug)]
pub enum HandleError {
    #[error("{0}")]
    Poison(String),
    #[error("{0}")]
    Io(#[from] io::Error),
    #[error(transparent)]
    Other(#[from] anyhow::Error),
}

impl Client {
    /// Create a new client from the given GameProfile, Connection, and World.
    /// You should only use this if you want to change these fields from the
    /// defaults, otherwise use [`Client::join`].
    pub fn new(
        profile: GameProfile,
        conn: Connection<ClientboundGamePacket, ServerboundGamePacket>,
        world_container: Option<Arc<RwLock<WeakWorldContainer>>>,
    ) -> Self {
        let (read_conn, write_conn) = conn.into_split();
        let (read_conn, write_conn) = (
            Arc::new(tokio::sync::Mutex::new(read_conn)),
            Arc::new(tokio::sync::Mutex::new(write_conn)),
        );

        Self {
            profile,
            read_conn,
            write_conn,
            // default our id to 0, it'll be set later
            entity_id: Arc::new(RwLock::new(0)),
            world: Arc::new(RwLock::new(World::default())),
            world_container: world_container
                .unwrap_or_else(|| Arc::new(RwLock::new(WeakWorldContainer::new()))),
            world_name: Arc::new(RwLock::new(None)),
            physics_state: Arc::new(Mutex::new(PhysicsState::default())),
            client_information: Arc::new(RwLock::new(ClientInformation::default())),
            // The plugins can be modified by the user by replacing the plugins
            // field right after this. No Mutex so the user doesn't need to .lock().
            plugins: Arc::new(PluginStates::default()),
            players: Arc::new(RwLock::new(HashMap::new())),
            tasks: Arc::new(Mutex::new(Vec::new())),
        }
    }

    /// Connect to a Minecraft server.
    ///
    /// To change the render distance and other settings, use
    /// [`Client::set_client_information`]. To watch for events like packets
    /// sent by the server, use the `rx` variable this function returns.
    ///
    /// # Examples
    ///
    /// ```rust,no_run
    /// use azalea_client::Client;
    ///
    /// #[tokio::main]
    /// async fn main() -> Box<dyn std::error::Error> {
    ///     let account = Account::offline("bot");
    ///     let (client, rx) = Client::join(&account, "localhost").await?;
    ///     client.chat("Hello, world!").await?;
    ///     client.shutdown().await?;
    /// }
    /// ```
    pub async fn join(
        account: &Account,
        address: impl TryInto<ServerAddress>,
    ) -> Result<(Self, UnboundedReceiver<Event>), JoinError> {
        let address: ServerAddress = address.try_into().map_err(|_| JoinError::InvalidAddress)?;
        let resolved_address = resolver::resolve_address(&address).await?;

        let conn = Connection::new(&resolved_address).await?;
        let (conn, game_profile) = Self::handshake(conn, account, &address).await?;

        let (tx, rx) = mpsc::unbounded_channel();

        // we got the GameConnection, so the server is now connected :)
        let client = Client::new(game_profile, conn, None);

        tx.send(Event::Initialize).unwrap();

        // just start up the game loop and we're ready!

        client.start_tasks(tx);

        Ok((client, rx))
    }

    /// Do a handshake with the server and get to the game state from the initial handshake state.
    pub async fn handshake(
        mut conn: Connection<ClientboundHandshakePacket, ServerboundHandshakePacket>,
        account: &Account,
        address: &ServerAddress,
    ) -> Result<
        (
            Connection<ClientboundGamePacket, ServerboundGamePacket>,
            GameProfile,
        ),
        JoinError,
    > {
        // handshake
        conn.write(
            ClientIntentionPacket {
                protocol_version: PROTOCOL_VERSION,
                hostname: address.host.clone(),
                port: address.port,
                intention: ConnectionProtocol::Login,
            }
            .get(),
        )
        .await?;
        let mut conn = conn.login();

        // login
        conn.write(
            ServerboundHelloPacket {
                username: account.username.clone(),
                public_key: None,
                profile_id: None,
            }
            .get(),
        )
        .await?;

        let (conn, profile) = loop {
            let packet = conn.read().await?;
            match packet {
                ClientboundLoginPacket::Hello(p) => {
                    debug!("Got encryption request");
                    let e = azalea_crypto::encrypt(&p.public_key, &p.nonce).unwrap();

                    if let Some(access_token) = &account.access_token {
                        conn.authenticate(
                            access_token,
                            &account
                                .uuid
                                .expect("Uuid must be present if access token is present."),
                            e.secret_key,
                            p,
                        )
                        .await?;
                    }

                    conn.write(
                        ServerboundKeyPacket {
                            nonce_or_salt_signature: NonceOrSaltSignature::Nonce(e.encrypted_nonce),
                            key_bytes: e.encrypted_public_key,
                        }
                        .get(),
                    )
                    .await?;

                    conn.set_encryption_key(e.secret_key);
                }
                ClientboundLoginPacket::LoginCompression(p) => {
                    debug!("Got compression request {:?}", p.compression_threshold);
                    conn.set_compression_threshold(p.compression_threshold);
                }
                ClientboundLoginPacket::GameProfile(p) => {
                    debug!("Got profile {:?}", p.game_profile);
                    break (conn.game(), p.game_profile);
                }
                ClientboundLoginPacket::LoginDisconnect(p) => {
                    debug!("Got disconnect {:?}", p);
                }
                ClientboundLoginPacket::CustomQuery(p) => {
                    debug!("Got custom query {:?}", p);
                    conn.write(
                        ServerboundCustomQueryPacket {
                            transaction_id: p.transaction_id,
                            data: None,
                        }
                        .get(),
                    )
                    .await?;
                }
            }
        };

<<<<<<< HEAD
        Ok((conn, profile))
=======
        let (read_conn, write_conn) = conn.into_split();

        let read_conn = Arc::new(tokio::sync::Mutex::new(read_conn));
        let write_conn = Arc::new(tokio::sync::Mutex::new(write_conn));

        let (tx, rx) = mpsc::unbounded_channel();

        // we got the GameConnection, so the server is now connected :)
        let client = Client {
            profile,
            read_conn,
            write_conn,
            // default our id to 0, it'll be set later
            entity_id: Arc::new(RwLock::new(0)),
            world: Arc::new(RwLock::new(World::default())),
            physics_state: Arc::new(Mutex::new(PhysicsState::default())),
            client_information: Arc::new(RwLock::new(ClientInformation::default())),
            dead: Arc::new(Mutex::new(false)),
            // The plugins can be modified by the user by replacing the plugins
            // field right after this. No Mutex so the user doesn't need to .lock().
            plugins: Arc::new(Plugins::new()),
            players: Arc::new(RwLock::new(HashMap::new())),
            tasks: Arc::new(Mutex::new(Vec::new())),
        };

        tx.send(Event::Initialize).unwrap();

        // just start up the game loop and we're ready!

        // if you get an error right here that means you're doing something with locks wrong
        // read the error to see where the issue is
        // you might be able to just drop the lock or put it in its own scope to fix
        {
            let mut tasks = client.tasks.lock();
            tasks.push(tokio::spawn(Self::protocol_loop(
                client.clone(),
                tx.clone(),
            )));
            tasks.push(tokio::spawn(Self::game_tick_loop(client.clone(), tx)));
        }

        Ok((client, rx))
>>>>>>> 087e056b
    }

    /// Write a packet directly to the server.
    pub async fn write_packet(&self, packet: ServerboundGamePacket) -> Result<(), std::io::Error> {
        self.write_conn.lock().await.write(packet).await?;
        Ok(())
    }

    /// Disconnect from the server, ending all tasks.
<<<<<<< HEAD
    pub async fn disconnect(self) -> Result<(), std::io::Error> {
        self.write_conn.lock().await.shutdown().await?;
=======
    pub async fn shutdown(&self) -> Result<(), std::io::Error> {
        if let Err(e) = self.write_conn.lock().await.shutdown().await {
            warn!(
                "Error shutting down connection, but it might be fine: {}",
                e
            );
        }
>>>>>>> 087e056b
        let tasks = self.tasks.lock();
        for task in tasks.iter() {
            task.abort();
        }
        Ok(())
    }

    /// Start the protocol and game tick loop.
    #[doc(hidden)]
    pub fn start_tasks(&self, tx: UnboundedSender<Event>) {
        // if you get an error right here that means you're doing something with locks wrong
        // read the error to see where the issue is
        // you might be able to just drop the lock or put it in its own scope to fix

        let mut tasks = self.tasks.lock();
        tasks.push(tokio::spawn(Client::protocol_loop(
            self.clone(),
            tx.clone(),
        )));
        tasks.push(tokio::spawn(Client::game_tick_loop(self.clone(), tx)));
    }

    async fn protocol_loop(client: Client, tx: UnboundedSender<Event>) {
        loop {
            let r = client.read_conn.lock().await.read().await;
            match r {
                Ok(packet) => match Self::handle(&packet, &client, &tx).await {
                    Ok(_) => {}
                    Err(e) => {
                        error!("Error handling packet: {}", e);
                        if !IGNORE_ERRORS {
                            panic!("Error handling packet: {e}");
                        }
                    }
                },
                Err(e) => {
                    if let ReadPacketError::ConnectionClosed = e {
                        info!("Connection closed");
                        if let Err(e) = client.disconnect().await {
                            error!("Error shutting down connection: {:?}", e);
                        }
                        break;
                    }
                    if IGNORE_ERRORS {
                        warn!("{}", e);
                        match e {
                            ReadPacketError::FrameSplitter { .. } => panic!("Error: {e:?}"),
                            _ => {}
                        }
                    } else {
                        panic!("{}", e);
                    }
                }
            };
        }
    }

    async fn handle(
        packet: &ClientboundGamePacket,
        client: &Client,
        tx: &UnboundedSender<Event>,
    ) -> Result<(), HandleError> {
        tx.send(Event::Packet(Box::new(packet.clone()))).unwrap();
        match packet {
            ClientboundGamePacket::Login(p) => {
                debug!("Got login packet");

                {
                    // // write p into login.txt
                    // std::io::Write::write_all(
                    //     &mut std::fs::File::create("login.txt").unwrap(),
                    //     format!("{:#?}", p).as_bytes(),
                    // )
                    // .unwrap();

                    // TODO: have registry_holder be a struct because this sucks rn
                    // best way would be to add serde support to azalea-nbt

                    let registry_holder = p
                        .registry_holder
                        .as_compound()
                        .expect("Registry holder is not a compound")
                        .get("")
                        .expect("No \"\" tag")
                        .as_compound()
                        .expect("\"\" tag is not a compound");
                    let dimension_types = registry_holder
                        .get("minecraft:dimension_type")
                        .expect("No dimension_type tag")
                        .as_compound()
                        .expect("dimension_type is not a compound")
                        .get("value")
                        .expect("No dimension_type value")
                        .as_list()
                        .expect("dimension_type value is not a list");
                    let dimension_type = dimension_types
                        .iter()
                        .find(|t| {
                            t.as_compound()
                                .expect("dimension_type value is not a compound")
                                .get("name")
                                .expect("No name tag")
                                .as_string()
                                .expect("name is not a string")
                                == p.dimension_type.to_string()
                        })
                        .unwrap_or_else(|| {
                            panic!("No dimension_type with name {}", p.dimension_type)
                        })
                        .as_compound()
                        .unwrap()
                        .get("element")
                        .expect("No element tag")
                        .as_compound()
                        .expect("element is not a compound");
                    let height = (*dimension_type
                        .get("height")
                        .expect("No height tag")
                        .as_int()
                        .expect("height tag is not an int"))
                    .try_into()
                    .expect("height is not a u32");
                    let min_y = *dimension_type
                        .get("min_y")
                        .expect("No min_y tag")
                        .as_int()
                        .expect("min_y tag is not an int");

                    // add this world to the world_container (or don't if it's already there)
                    let weak_world =
                        client
                            .world_container
                            .write()
                            .insert(p.dimension.clone(), height, min_y);
                    // set the loaded_world to an empty world
                    // (when we add chunks or entities those will be in the world_container)
                    let mut world_lock = client.world.write();
                    *world_lock = World::new(
                        client.client_information.read().view_distance.into(),
                        weak_world,
                    );

                    let entity = EntityData::new(
                        client.profile.uuid,
                        Vec3::default(),
                        EntityMetadata::Player(metadata::Player::default()),
                    );
                    world_lock.add_entity(p.player_id, entity);

                    *client.entity_id.write() = p.player_id;
                }

                // send the client information that we have set
                let client_information_packet: ClientInformation =
                    client.client_information.read().clone();
                log::debug!(
                    "Sending client information because login: {:?}",
                    client_information_packet
                );
                client.write_packet(client_information_packet.get()).await?;

                // brand
                client
                    .write_packet(
                        ServerboundCustomPayloadPacket {
                            identifier: ResourceLocation::new("brand").unwrap(),
                            // they don't have to know :)
                            data: "vanilla".into(),
                        }
                        .get(),
                    )
                    .await?;

                tx.send(Event::Login).unwrap();
            }
            ClientboundGamePacket::SetChunkCacheRadius(p) => {
                debug!("Got set chunk cache radius packet {:?}", p);
            }
            ClientboundGamePacket::CustomPayload(p) => {
                debug!("Got custom payload packet {:?}", p);
            }
            ClientboundGamePacket::ChangeDifficulty(p) => {
                debug!("Got difficulty packet {:?}", p);
            }
            ClientboundGamePacket::Commands(_p) => {
                debug!("Got declare commands packet");
            }
            ClientboundGamePacket::PlayerAbilities(p) => {
                debug!("Got player abilities packet {:?}", p);
            }
            ClientboundGamePacket::SetCarriedItem(p) => {
                debug!("Got set carried item packet {:?}", p);
            }
            ClientboundGamePacket::UpdateTags(_p) => {
                debug!("Got update tags packet");
            }
            ClientboundGamePacket::Disconnect(p) => {
<<<<<<< HEAD
                println!("Got disconnect packet {:?}", p);
=======
                debug!("Got disconnect packet {:?}", p);
                client.shutdown().await?;
>>>>>>> 087e056b
            }
            ClientboundGamePacket::UpdateRecipes(_p) => {
                debug!("Got update recipes packet");
            }
            ClientboundGamePacket::EntityEvent(_p) => {
                // debug!("Got entity event packet {:?}", p);
            }
            ClientboundGamePacket::Recipe(_p) => {
                debug!("Got recipe packet");
            }
            ClientboundGamePacket::PlayerPosition(p) => {
                // TODO: reply with teleport confirm
                debug!("Got player position packet {:?}", p);

                let (new_pos, y_rot, x_rot) = {
                    let player_entity_id = *client.entity_id.read();

                    let mut world_lock = client.world.write();

                    let mut player_entity = world_lock
                        .entity_mut(player_entity_id)
                        .expect("Player entity doesn't exist");

                    let delta_movement = player_entity.delta;

                    let is_x_relative = p.relative_arguments.x;
                    let is_y_relative = p.relative_arguments.y;
                    let is_z_relative = p.relative_arguments.z;

                    let (delta_x, new_pos_x) = if is_x_relative {
                        player_entity.last_pos.x += p.x;
                        (delta_movement.x, player_entity.pos().x + p.x)
                    } else {
                        player_entity.last_pos.x = p.x;
                        (0.0, p.x)
                    };
                    let (delta_y, new_pos_y) = if is_y_relative {
                        player_entity.last_pos.y += p.y;
                        (delta_movement.y, player_entity.pos().y + p.y)
                    } else {
                        player_entity.last_pos.y = p.y;
                        (0.0, p.y)
                    };
                    let (delta_z, new_pos_z) = if is_z_relative {
                        player_entity.last_pos.z += p.z;
                        (delta_movement.z, player_entity.pos().z + p.z)
                    } else {
                        player_entity.last_pos.z = p.z;
                        (0.0, p.z)
                    };

                    let mut y_rot = p.y_rot;
                    let mut x_rot = p.x_rot;
                    if p.relative_arguments.x_rot {
                        x_rot += player_entity.x_rot;
                    }
                    if p.relative_arguments.y_rot {
                        y_rot += player_entity.y_rot;
                    }

                    player_entity.delta = Vec3 {
                        x: delta_x,
                        y: delta_y,
                        z: delta_z,
                    };
                    player_entity.set_rotation(y_rot, x_rot);
                    // TODO: minecraft sets "xo", "yo", and "zo" here but idk what that means
                    // so investigate that ig
                    let new_pos = Vec3 {
                        x: new_pos_x,
                        y: new_pos_y,
                        z: new_pos_z,
                    };
                    world_lock
                        .set_entity_pos(player_entity_id, new_pos)
                        .expect("The player entity should always exist");

                    (new_pos, y_rot, x_rot)
                };

                client
                    .write_packet(ServerboundAcceptTeleportationPacket { id: p.id }.get())
                    .await?;
                client
                    .write_packet(
                        ServerboundMovePlayerPosRotPacket {
                            x: new_pos.x,
                            y: new_pos.y,
                            z: new_pos.z,
                            y_rot,
                            x_rot,
                            // this is always false
                            on_ground: false,
                        }
                        .get(),
                    )
                    .await?;
            }
            ClientboundGamePacket::PlayerInfo(p) => {
                use azalea_protocol::packets::game::clientbound_player_info_packet::Action;

                debug!("Got player info packet {:?}", p);
                let mut players_lock = client.players.write();
                match &p.action {
                    Action::AddPlayer(players) => {
                        for player in players {
                            let player_info = PlayerInfo {
                                profile: GameProfile {
                                    uuid: player.uuid,
                                    name: player.name.clone(),
                                    properties: player.properties.clone(),
                                },
                                uuid: player.uuid,
                                gamemode: player.gamemode,
                                latency: player.latency,
                                display_name: player.display_name.clone(),
                            };
                            players_lock.insert(player.uuid, player_info.clone());
                            tx.send(Event::UpdatePlayers(UpdatePlayersEvent::Add(player_info)))
                                .unwrap();
                        }
                    }
                    Action::UpdateGameMode(players) => {
                        for player in players {
                            if let Some(p) = players_lock.get_mut(&player.uuid) {
                                p.gamemode = player.gamemode;
                                tx.send(Event::UpdatePlayers(UpdatePlayersEvent::GameMode {
                                    uuid: player.uuid,
                                    game_mode: player.gamemode,
                                }))
                                .unwrap();
                            } else {
                                warn!(
                                    "Ignoring PlayerInfo (UpdateGameMode) for unknown player {}",
                                    player.uuid
                                );
                            }
                        }
                    }
                    Action::UpdateLatency(players) => {
                        for player in players {
                            if let Some(p) = players_lock.get_mut(&player.uuid) {
                                p.latency = player.latency;
                                tx.send(Event::UpdatePlayers(UpdatePlayersEvent::Latency {
                                    uuid: player.uuid,
                                    latency: player.latency,
                                }))
                                .unwrap();
                            } else {
                                warn!(
                                    "Ignoring PlayerInfo (UpdateLatency) for unknown player {}",
                                    player.uuid
                                );
                            }
                        }
                    }
                    Action::UpdateDisplayName(players) => {
                        for player in players {
                            if let Some(p) = players_lock.get_mut(&player.uuid) {
                                p.display_name = player.display_name.clone();
                                tx.send(Event::UpdatePlayers(UpdatePlayersEvent::DisplayName {
                                    uuid: player.uuid,
                                    display_name: player.display_name.clone(),
                                }))
                                .unwrap();
                            } else {
                                warn!(
                                    "Ignoring PlayerInfo (UpdateDisplayName) for unknown player {}",
                                    player.uuid
                                );
                            }
                        }
                    }
                    Action::RemovePlayer(players) => {
                        for player in players {
                            if players_lock.remove(&player.uuid).is_some() {
                                tx.send(Event::UpdatePlayers(UpdatePlayersEvent::Remove {
                                    uuid: player.uuid,
                                }))
                                .unwrap();
                            } else {
                                warn!(
                                    "Ignoring PlayerInfo (RemovePlayer) for unknown player {}",
                                    player.uuid
                                );
                            }
                        }
                    }
                }
                // TODO
            }
            ClientboundGamePacket::SetChunkCacheCenter(p) => {
                debug!("Got chunk cache center packet {:?}", p);
                client
                    .world
                    .write()
                    .update_view_center(&ChunkPos::new(p.x, p.z));
            }
            ClientboundGamePacket::LevelChunkWithLight(p) => {
                debug!("Got chunk with light packet {} {}", p.x, p.z);
                let pos = ChunkPos::new(p.x, p.z);
                // let chunk = Chunk::read_with_world_height(&mut p.chunk_data);
                // debug("chunk {:?}")
                if let Err(e) = client
                    .world
                    .write()
                    .replace_with_packet_data(&pos, &mut Cursor::new(&p.chunk_data.data))
                {
                    error!("Couldn't set chunk data: {}", e);
                }
            }
            ClientboundGamePacket::LightUpdate(_p) => {
                // debug!("Got light update packet {:?}", p);
            }
            ClientboundGamePacket::AddEntity(p) => {
                debug!("Got add entity packet {:?}", p);
                let entity = EntityData::from(p);
                client.world.write().add_entity(p.id, entity);
            }
            ClientboundGamePacket::SetEntityData(p) => {
                debug!("Got set entity data packet {:?}", p);
                let mut world = client.world.write();
                if let Some(mut entity) = world.entity_mut(p.id) {
                    entity.apply_metadata(&p.packed_items.0);
                } else {
                    warn!("Server sent an entity data packet for an entity id ({}) that we don't know about", p.id);
                }
            }
            ClientboundGamePacket::UpdateAttributes(_p) => {
                // debug!("Got update attributes packet {:?}", p);
            }
            ClientboundGamePacket::SetEntityMotion(_p) => {
                // debug!("Got entity velocity packet {:?}", p);
            }
            ClientboundGamePacket::SetEntityLink(p) => {
                debug!("Got set entity link packet {:?}", p);
            }
            ClientboundGamePacket::AddPlayer(p) => {
                debug!("Got add player packet {:?}", p);
                let entity = EntityData::from(p);
                client.world.write().add_entity(p.id, entity);
            }
            ClientboundGamePacket::InitializeBorder(p) => {
                debug!("Got initialize border packet {:?}", p);
            }
            ClientboundGamePacket::SetTime(p) => {
                debug!("Got set time packet {:?}", p);
            }
            ClientboundGamePacket::SetDefaultSpawnPosition(p) => {
                debug!("Got set default spawn position packet {:?}", p);
            }
            ClientboundGamePacket::ContainerSetContent(p) => {
                debug!("Got container set content packet {:?}", p);
            }
            ClientboundGamePacket::SetHealth(p) => {
                debug!("Got set health packet {:?}", p);
                if p.health == 0.0 {
                    let mut dead_lock = client.dead.lock();
                    if !*dead_lock {
                        *dead_lock = true;
                        tx.send(Event::Death(None)).unwrap();
                    }
                }
            }
            ClientboundGamePacket::SetExperience(p) => {
                debug!("Got set experience packet {:?}", p);
            }
            ClientboundGamePacket::TeleportEntity(p) => {
                let mut world_lock = client.world.write();

                world_lock
                    .set_entity_pos(
                        p.id,
                        Vec3 {
                            x: p.x,
                            y: p.y,
                            z: p.z,
                        },
                    )
                    .map_err(|e| HandleError::Other(e.into()))?;
            }
            ClientboundGamePacket::UpdateAdvancements(p) => {
                debug!("Got update advancements packet {:?}", p);
            }
            ClientboundGamePacket::RotateHead(_p) => {
                // debug!("Got rotate head packet {:?}", p);
            }
            ClientboundGamePacket::MoveEntityPos(p) => {
                let mut world_lock = client.world.write();

                world_lock
                    .move_entity_with_delta(p.entity_id, &p.delta)
                    .map_err(|e| HandleError::Other(e.into()))?;
            }
            ClientboundGamePacket::MoveEntityPosRot(p) => {
                let mut world_lock = client.world.write();

                world_lock
                    .move_entity_with_delta(p.entity_id, &p.delta)
                    .map_err(|e| HandleError::Other(e.into()))?;
            }
            ClientboundGamePacket::MoveEntityRot(_p) => {
                // debug!("Got move entity rot packet {:?}", p);
            }
            ClientboundGamePacket::KeepAlive(p) => {
                debug!("Got keep alive packet {:?}", p);
                client
                    .write_packet(ServerboundKeepAlivePacket { id: p.id }.get())
                    .await?;
            }
            ClientboundGamePacket::RemoveEntities(p) => {
                debug!("Got remove entities packet {:?}", p);
            }
            ClientboundGamePacket::PlayerChat(p) => {
                // debug!("Got player chat packet {:?}", p);
                tx.send(Event::Chat(ChatPacket::Player(Box::new(p.clone()))))
                    .unwrap();
            }
            ClientboundGamePacket::SystemChat(p) => {
                debug!("Got system chat packet {:?}", p);
                tx.send(Event::Chat(ChatPacket::System(p.clone()))).unwrap();
            }
            ClientboundGamePacket::Sound(p) => {
                debug!("Got sound packet {:?}", p);
            }
            ClientboundGamePacket::LevelEvent(p) => {
                debug!("Got level event packet {:?}", p);
            }
            ClientboundGamePacket::BlockUpdate(p) => {
                debug!("Got block update packet {:?}", p);
                let mut world = client.world.write();
                world.set_block_state(&p.pos, p.block_state);
            }
            ClientboundGamePacket::Animate(p) => {
                debug!("Got animate packet {:?}", p);
            }
            ClientboundGamePacket::SectionBlocksUpdate(p) => {
                debug!("Got section blocks update packet {:?}", p);
                let mut world = client.world.write();
                for state in &p.states {
                    world.set_block_state(&(p.section_pos + state.pos.clone()), state.state);
                }
            }
            ClientboundGamePacket::GameEvent(p) => {
                debug!("Got game event packet {:?}", p);
            }
            ClientboundGamePacket::LevelParticles(p) => {
                debug!("Got level particles packet {:?}", p);
            }
            ClientboundGamePacket::ServerData(p) => {
                debug!("Got server data packet {:?}", p);
            }
            ClientboundGamePacket::SetEquipment(p) => {
                debug!("Got set equipment packet {:?}", p);
            }
            ClientboundGamePacket::UpdateMobEffect(p) => {
                debug!("Got update mob effect packet {:?}", p);
            }
            ClientboundGamePacket::AddExperienceOrb(_) => {}
            ClientboundGamePacket::AwardStats(_) => {}
            ClientboundGamePacket::BlockChangedAck(_) => {}
            ClientboundGamePacket::BlockDestruction(_) => {}
            ClientboundGamePacket::BlockEntityData(_) => {}
            ClientboundGamePacket::BlockEvent(_) => {}
            ClientboundGamePacket::BossEvent(_) => {}
            ClientboundGamePacket::ChatPreview(_) => {}
            ClientboundGamePacket::CommandSuggestions(_) => {}
            ClientboundGamePacket::ContainerSetData(_) => {}
            ClientboundGamePacket::ContainerSetSlot(_) => {}
            ClientboundGamePacket::Cooldown(_) => {}
            ClientboundGamePacket::CustomChatCompletions(_) => {}
            ClientboundGamePacket::CustomSound(_) => {}
            ClientboundGamePacket::DeleteChat(_) => {}
            ClientboundGamePacket::Explode(_) => {}
            ClientboundGamePacket::ForgetLevelChunk(_) => {}
            ClientboundGamePacket::HorseScreenOpen(_) => {}
            ClientboundGamePacket::MapItemData(_) => {}
            ClientboundGamePacket::MerchantOffers(_) => {}
            ClientboundGamePacket::MoveVehicle(_) => {}
            ClientboundGamePacket::OpenBook(_) => {}
            ClientboundGamePacket::OpenScreen(_) => {}
            ClientboundGamePacket::OpenSignEditor(_) => {}
            ClientboundGamePacket::Ping(_) => {}
            ClientboundGamePacket::PlaceGhostRecipe(_) => {}
            ClientboundGamePacket::PlayerChatHeader(_) => {}
            ClientboundGamePacket::PlayerCombatEnd(_) => {}
            ClientboundGamePacket::PlayerCombatEnter(_) => {}
            ClientboundGamePacket::PlayerCombatKill(p) => {
                debug!("Got player kill packet {:?}", p);
                if *client.entity_id.read() == p.player_id {
                    let mut dead_lock = client.dead.lock();
                    if !*dead_lock {
                        *dead_lock = true;
                        tx.send(Event::Death(Some(Box::new(p.clone())))).unwrap();
                    }
                }
            }
            ClientboundGamePacket::PlayerLookAt(_) => {}
            ClientboundGamePacket::RemoveMobEffect(_) => {}
            ClientboundGamePacket::ResourcePack(_) => {}
            ClientboundGamePacket::Respawn(p) => {
                debug!("Got respawn packet {:?}", p);
                // Sets clients dead state to false.
                let mut dead_lock = client.dead.lock();
                *dead_lock = false;
            }
            ClientboundGamePacket::SelectAdvancementsTab(_) => {}
            ClientboundGamePacket::SetActionBarText(_) => {}
            ClientboundGamePacket::SetBorderCenter(_) => {}
            ClientboundGamePacket::SetBorderLerpSize(_) => {}
            ClientboundGamePacket::SetBorderSize(_) => {}
            ClientboundGamePacket::SetBorderWarningDelay(_) => {}
            ClientboundGamePacket::SetBorderWarningDistance(_) => {}
            ClientboundGamePacket::SetCamera(_) => {}
            ClientboundGamePacket::SetDisplayChatPreview(_) => {}
            ClientboundGamePacket::SetDisplayObjective(_) => {}
            ClientboundGamePacket::SetObjective(_) => {}
            ClientboundGamePacket::SetPassengers(_) => {}
            ClientboundGamePacket::SetPlayerTeam(_) => {}
            ClientboundGamePacket::SetScore(_) => {}
            ClientboundGamePacket::SetSimulationDistance(_) => {}
            ClientboundGamePacket::SetSubtitleText(_) => {}
            ClientboundGamePacket::SetTitleText(_) => {}
            ClientboundGamePacket::SetTitlesAnimation(_) => {}
            ClientboundGamePacket::SoundEntity(_) => {}
            ClientboundGamePacket::StopSound(_) => {}
            ClientboundGamePacket::TabList(_) => {}
            ClientboundGamePacket::TagQuery(_) => {}
            ClientboundGamePacket::TakeItemEntity(_) => {}
            ClientboundGamePacket::ContainerClose(_) => {}
        }

        Ok(())
    }

    /// Runs game_tick every 50 milliseconds.
    async fn game_tick_loop(mut client: Client, tx: UnboundedSender<Event>) {
        let mut game_tick_interval = time::interval(time::Duration::from_millis(50));
        // TODO: Minecraft bursts up to 10 ticks and then skips, we should too
        game_tick_interval.set_missed_tick_behavior(time::MissedTickBehavior::Burst);
        loop {
            game_tick_interval.tick().await;
            Self::game_tick(&mut client, &tx).await;
        }
    }

    /// Runs every 50 milliseconds.
    async fn game_tick(client: &mut Client, tx: &UnboundedSender<Event>) {
        // return if there's no chunk at the player's position
        {
            let world_lock = client.world.write();
            let player_entity_id = *client.entity_id.read();
            let player_entity = world_lock.entity(player_entity_id);
            let player_entity = if let Some(player_entity) = player_entity {
                player_entity
            } else {
                return;
            };
            let player_chunk_pos: ChunkPos = player_entity.pos().into();
            if world_lock.get_chunk(&player_chunk_pos).is_none() {
                return;
            }
        }

        tx.send(Event::Tick).unwrap();

        // TODO: if we're a passenger, send the required packets

        if let Err(e) = client.send_position().await {
            warn!("Error sending position: {:?}", e);
        }
        client.ai_step();

        // TODO: minecraft does ambient sounds here
    }

    /// Get a [`WeakWorld`] from our world container. If it's a normal client,
    /// then it'll be the same as the world the client has loaded. If the
    /// client using a shared world, then the shared world will be a superset
    /// of the client's world.
    ///
    /// # Panics
    /// Panics if the client has not received the login packet yet. You can check this with [`Client::logged_in`].
    pub fn world(&self) -> Arc<WeakWorld> {
        let world_name = self.world_name.read();
        let world_name = world_name
            .as_ref()
            .expect("Client has not received login packet yet");
        if let Some(world) = self.world_container.read().get(world_name) {
            world
        } else {
            unreachable!("The world name must be in the world container");
        }
    }

    /// Returns the entity associated to the player.
    pub fn entity_mut(&self) -> Entity<RwLockWriteGuard<World>> {
        let entity_id = *self.entity_id.read();

        let mut world = self.world.write();

        let entity_data = world
            .entity_storage
            .get_by_id(entity_id)
            .expect("Player entity should exist");
        let entity_ptr = unsafe { entity_data.as_ptr() };
        Entity::new(world, entity_id, entity_ptr)
    }
    /// Returns the entity associated to the player.
    pub fn entity(&self) -> Entity<RwLockReadGuard<World>> {
        let entity_id = *self.entity_id.read();

        let world = self.world.read();

        let entity_data = world
            .entity_storage
            .get_by_id(entity_id)
            .expect("Player entity should be in the given world");
        let entity_ptr = unsafe { entity_data.as_ptr() };
        Entity::new(world, entity_id, entity_ptr)
    }

    /// Returns whether we have a received the login packet yet.
    pub fn logged_in(&self) -> bool {
        // the login packet tells us the world name
        self.world_name.read().is_some()
    }

    /// Tell the server we changed our game options (i.e. render distance, main hand).
    /// If this is not set before the login packet, the default will be sent.
    pub async fn set_client_information(
        &self,
        client_information: ServerboundClientInformationPacket,
    ) -> Result<(), std::io::Error> {
        {
            let mut client_information_lock = self.client_information.write();
            *client_information_lock = client_information;
        }

        if self.logged_in() {
            let client_information_packet = {
                let client_information = self.client_information.read();
                client_information.clone().get()
            };
            log::debug!(
                "Sending client information (already logged in): {:?}",
                client_information_packet
            );
            self.write_packet(client_information_packet).await?;
        }

        Ok(())
    }

    /// Get your player entity's metadata. You can use this to get your health,
    /// xp score, and other useful information.
    pub fn metadata(&self) -> metadata::Player {
        self.entity().metadata.clone().into_player().unwrap()
    }
}

impl<T> From<std::sync::PoisonError<T>> for HandleError {
    fn from(e: std::sync::PoisonError<T>) -> Self {
        HandleError::Poison(e.to_string())
    }
}<|MERGE_RESOLUTION|>--- conflicted
+++ resolved
@@ -194,6 +194,7 @@
             world_name: Arc::new(RwLock::new(None)),
             physics_state: Arc::new(Mutex::new(PhysicsState::default())),
             client_information: Arc::new(RwLock::new(ClientInformation::default())),
+            dead: Arc::new(Mutex::new(false)),
             // The plugins can be modified by the user by replacing the plugins
             // field right after this. No Mutex so the user doesn't need to .lock().
             plugins: Arc::new(PluginStates::default()),
@@ -336,52 +337,7 @@
             }
         };
 
-<<<<<<< HEAD
         Ok((conn, profile))
-=======
-        let (read_conn, write_conn) = conn.into_split();
-
-        let read_conn = Arc::new(tokio::sync::Mutex::new(read_conn));
-        let write_conn = Arc::new(tokio::sync::Mutex::new(write_conn));
-
-        let (tx, rx) = mpsc::unbounded_channel();
-
-        // we got the GameConnection, so the server is now connected :)
-        let client = Client {
-            profile,
-            read_conn,
-            write_conn,
-            // default our id to 0, it'll be set later
-            entity_id: Arc::new(RwLock::new(0)),
-            world: Arc::new(RwLock::new(World::default())),
-            physics_state: Arc::new(Mutex::new(PhysicsState::default())),
-            client_information: Arc::new(RwLock::new(ClientInformation::default())),
-            dead: Arc::new(Mutex::new(false)),
-            // The plugins can be modified by the user by replacing the plugins
-            // field right after this. No Mutex so the user doesn't need to .lock().
-            plugins: Arc::new(Plugins::new()),
-            players: Arc::new(RwLock::new(HashMap::new())),
-            tasks: Arc::new(Mutex::new(Vec::new())),
-        };
-
-        tx.send(Event::Initialize).unwrap();
-
-        // just start up the game loop and we're ready!
-
-        // if you get an error right here that means you're doing something with locks wrong
-        // read the error to see where the issue is
-        // you might be able to just drop the lock or put it in its own scope to fix
-        {
-            let mut tasks = client.tasks.lock();
-            tasks.push(tokio::spawn(Self::protocol_loop(
-                client.clone(),
-                tx.clone(),
-            )));
-            tasks.push(tokio::spawn(Self::game_tick_loop(client.clone(), tx)));
-        }
-
-        Ok((client, rx))
->>>>>>> 087e056b
     }
 
     /// Write a packet directly to the server.
@@ -391,10 +347,6 @@
     }
 
     /// Disconnect from the server, ending all tasks.
-<<<<<<< HEAD
-    pub async fn disconnect(self) -> Result<(), std::io::Error> {
-        self.write_conn.lock().await.shutdown().await?;
-=======
     pub async fn shutdown(&self) -> Result<(), std::io::Error> {
         if let Err(e) = self.write_conn.lock().await.shutdown().await {
             warn!(
@@ -402,7 +354,6 @@
                 e
             );
         }
->>>>>>> 087e056b
         let tasks = self.tasks.lock();
         for task in tasks.iter() {
             task.abort();
@@ -600,12 +551,8 @@
                 debug!("Got update tags packet");
             }
             ClientboundGamePacket::Disconnect(p) => {
-<<<<<<< HEAD
-                println!("Got disconnect packet {:?}", p);
-=======
                 debug!("Got disconnect packet {:?}", p);
                 client.shutdown().await?;
->>>>>>> 087e056b
             }
             ClientboundGamePacket::UpdateRecipes(_p) => {
                 debug!("Got update recipes packet");

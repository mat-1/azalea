use crate::{
    chat::ChatPlugin,
    disconnect::{DisconnectEvent, DisconnectPlugin},
    events::{Event, EventPlugin, LocalPlayerEvents},
    inventory::{InventoryComponent, InventoryPlugin},
    local_player::{
        death_event, handle_send_packet_event, update_in_loaded_chunk, GameProfileComponent,
        LocalPlayer, PhysicsState, SendPacketEvent,
    },
    movement::PlayerMovePlugin,
    packet_handling::{self, PacketHandlerPlugin, PacketReceiver},
    player::retroactively_add_game_profile_component,
    task_pool::TaskPoolPlugin,
    Account, PlayerInfo,
};

use azalea_auth::{game_profile::GameProfile, sessionserver::ClientSessionServerError};
use azalea_chat::FormattedText;
use azalea_physics::{PhysicsPlugin, PhysicsSet};
use azalea_protocol::{
    connect::{Connection, ConnectionError},
    packets::{
        game::{
            serverbound_client_information_packet::ServerboundClientInformationPacket,
            ClientboundGamePacket, ServerboundGamePacket,
        },
        handshake::{
            client_intention_packet::ClientIntentionPacket, ClientboundHandshakePacket,
            ServerboundHandshakePacket,
        },
        login::{
            serverbound_custom_query_packet::ServerboundCustomQueryPacket,
            serverbound_hello_packet::ServerboundHelloPacket,
            serverbound_key_packet::ServerboundKeyPacket, ClientboundLoginPacket,
        },
        ConnectionProtocol, PROTOCOL_VERSION,
    },
    resolver, ServerAddress,
};
use azalea_world::{
    entity::{EntityPlugin, EntityUpdateSet, Local, WorldName},
    Instance, PartialWorld, WorldContainer,
};
use bevy_app::{App, CoreSchedule, Plugin, PluginGroup, PluginGroupBuilder};
use bevy_ecs::{
    bundle::Bundle,
    component::Component,
    entity::Entity,
    schedule::IntoSystemConfig,
    schedule::{LogLevel, ScheduleBuildSettings, ScheduleLabel},
    world::World,
};
use bevy_log::LogPlugin;
use bevy_time::{prelude::FixedTime, TimePlugin};
use derive_more::{Deref, DerefMut};
use log::{debug, error};
use parking_lot::{Mutex, RwLock};
use std::{collections::HashMap, fmt::Debug, io, net::SocketAddr, sync::Arc, time::Duration};
use thiserror::Error;
use tokio::{sync::mpsc, time};
use uuid::Uuid;

/// `Client` has the things that a user interacting with the library will want.
/// Things that a player in the world will want to know are in [`LocalPlayer`].
///
/// To make a new client, use either [`azalea::ClientBuilder`] or
/// [`Client::join`].
///
/// Note that `Client` is inaccessible from systems (i.e. plugins), but you can
/// achieve everything that client can do with events.
///
/// [`azalea::ClientBuilder`]: https://docs.rs/azalea/latest/azalea/struct.ClientBuilder.html
#[derive(Clone)]
pub struct Client {
    /// The [`GameProfile`] for our client. This contains your username, UUID,
    /// and skin data.
    ///
    /// This is immutable; the server cannot change it. To get the username and
    /// skin the server chose for you, get your player from
    /// [`Self::players`].
    pub profile: GameProfile,
    /// The entity for this client in the ECS.
    pub entity: Entity,
    /// The world that this client is in.
    pub world: Arc<RwLock<PartialWorld>>,

    /// The entity component system. You probably don't need to access this
    /// directly. Note that if you're using a shared world (i.e. a swarm), this
    /// will contain all entities in all worlds.
    pub ecs: Arc<Mutex<World>>,

    /// Use this to force the client to run the schedule outside of a tick.
    pub run_schedule_sender: mpsc::UnboundedSender<()>,
}

/// A component that contains some of the "settings" for this client that are
/// sent to the server, such as render distance.
#[derive(Component, Clone, Debug, Deref, DerefMut, Default, Eq, PartialEq)]
pub struct ClientInformation(ServerboundClientInformationPacket);

/// A component that contains a map of player UUIDs to their information in the
/// tab list
#[derive(Component, Clone, Debug, Deref, DerefMut, Default)]
pub struct TabList(HashMap<Uuid, PlayerInfo>);

/// An error that happened while joining the server.
#[derive(Error, Debug)]
pub enum JoinError {
    #[error("{0}")]
    Resolver(#[from] resolver::ResolverError),
    #[error("{0}")]
    Connection(#[from] ConnectionError),
    #[error("{0}")]
    ReadPacket(#[from] Box<azalea_protocol::read::ReadPacketError>),
    #[error("{0}")]
    Io(#[from] io::Error),
    #[error("{0}")]
    SessionServer(#[from] azalea_auth::sessionserver::ClientSessionServerError),
    #[error("The given address could not be parsed into a ServerAddress")]
    InvalidAddress,
    #[error("Couldn't refresh access token: {0}")]
    Auth(#[from] azalea_auth::AuthError),
    #[error("Disconnected: {reason}")]
    Disconnect { reason: FormattedText },
}

impl Client {
    /// Create a new client from the given GameProfile, Connection, and World.
    /// You should only use this if you want to change these fields from the
    /// defaults, otherwise use [`Client::join`].
    pub fn new(
        profile: GameProfile,
        entity: Entity,
        ecs: Arc<Mutex<World>>,
        run_schedule_sender: mpsc::UnboundedSender<()>,
    ) -> Self {
        Self {
            profile,
            // default our id to 0, it'll be set later
            entity,
            world: Arc::new(RwLock::new(PartialWorld::default())),

            ecs,

            run_schedule_sender,
        }
    }

    /// Connect to a Minecraft server.
    ///
    /// To change the render distance and other settings, use
    /// [`Client::set_client_information`]. To watch for events like packets
    /// sent by the server, use the `rx` variable this function returns.
    ///
    /// # Examples
    ///
    /// ```rust,no_run
    /// use azalea_client::{Client, Account};
    ///
    /// #[tokio::main]
    /// async fn main() -> Result<(), Box<dyn std::error::Error>> {
    ///     let account = Account::offline("bot");
    ///     let (client, rx) = Client::join(&account, "localhost").await?;
    ///     client.chat("Hello, world!");
    ///     client.disconnect();
    ///     Ok(())
    /// }
    /// ```
    pub async fn join(
        account: &Account,
        address: impl TryInto<ServerAddress>,
    ) -> Result<(Self, mpsc::UnboundedReceiver<Event>), JoinError> {
        let address: ServerAddress = address.try_into().map_err(|_| JoinError::InvalidAddress)?;
        let resolved_address = resolver::resolve_address(&address).await?;

        // An event that causes the schedule to run. This is only used internally.
        let (run_schedule_sender, run_schedule_receiver) = mpsc::unbounded_channel();
        let app = init_ecs_app();
        let ecs_lock = start_ecs(app, run_schedule_receiver, run_schedule_sender.clone());

        Self::start_client(
            ecs_lock,
            account,
            &address,
            &resolved_address,
            run_schedule_sender,
        )
        .await
    }

    /// Create a [`Client`] when you already have the ECS made with
    /// [`start_ecs`]. You'd usually want to use [`Self::join`] instead.
    pub async fn start_client(
        ecs_lock: Arc<Mutex<World>>,
        account: &Account,
        address: &ServerAddress,
        resolved_address: &SocketAddr,
        run_schedule_sender: mpsc::UnboundedSender<()>,
    ) -> Result<(Self, mpsc::UnboundedReceiver<Event>), JoinError> {
        let conn = Connection::new(resolved_address).await?;
        let (conn, game_profile) = Self::handshake(conn, account, address).await?;
        let (read_conn, write_conn) = conn.into_split();

        let (tx, rx) = mpsc::unbounded_channel();

        let mut ecs = ecs_lock.lock();

        // Make the ecs entity for this client
        let entity_mut = ecs.spawn_empty();
        let entity = entity_mut.id();

        // we got the GameConnection, so the server is now connected :)
        let client = Client::new(
            game_profile.clone(),
            entity,
            ecs_lock.clone(),
            run_schedule_sender.clone(),
        );

        let (packet_writer_sender, packet_writer_receiver) = mpsc::unbounded_channel();

        // start receiving packets
        let packet_receiver = packet_handling::PacketReceiver {
            packets: Arc::new(Mutex::new(Vec::new())),
            run_schedule_sender: run_schedule_sender.clone(),
        };

        let read_packets_task = tokio::spawn(packet_receiver.clone().read_task(read_conn));
        let write_packets_task = tokio::spawn(
            packet_receiver
                .clone()
                .write_task(write_conn, packet_writer_receiver),
        );

        let local_player = crate::local_player::LocalPlayer::new(
            entity,
            packet_writer_sender,
            // default to an empty world, it'll be set correctly later when we
            // get the login packet
            Arc::new(RwLock::new(Instance::default())),
            read_packets_task,
            write_packets_task,
        );

        ecs.entity_mut(entity).insert(JoinedClientBundle {
            local_player,
            packet_receiver,
            game_profile: GameProfileComponent(game_profile),
            physics_state: PhysicsState::default(),
            local_player_events: LocalPlayerEvents(tx),
<<<<<<< HEAD
            inventory: InventoryComponent::default(),
=======
            client_information: ClientInformation::default(),
            tab_list: TabList::default(),
>>>>>>> f28efd56
            _local: Local,
        });

        Ok((client, rx))
    }

    /// Do a handshake with the server and get to the game state from the
    /// initial handshake state.
    ///
    /// This will also automatically refresh the account's access token if
    /// it's expired.
    pub async fn handshake(
        mut conn: Connection<ClientboundHandshakePacket, ServerboundHandshakePacket>,
        account: &Account,
        address: &ServerAddress,
    ) -> Result<
        (
            Connection<ClientboundGamePacket, ServerboundGamePacket>,
            GameProfile,
        ),
        JoinError,
    > {
        // handshake
        conn.write(
            ClientIntentionPacket {
                protocol_version: PROTOCOL_VERSION,
                hostname: address.host.clone(),
                port: address.port,
                intention: ConnectionProtocol::Login,
            }
            .get(),
        )
        .await?;
        let mut conn = conn.login();

        // login
        conn.write(
            ServerboundHelloPacket {
                name: account.username.clone(),
                profile_id: None,
            }
            .get(),
        )
        .await?;

        let (conn, profile) = loop {
            let packet = conn.read().await?;
            match packet {
                ClientboundLoginPacket::Hello(p) => {
                    debug!("Got encryption request");
                    let e = azalea_crypto::encrypt(&p.public_key, &p.nonce).unwrap();

                    if let Some(access_token) = &account.access_token {
                        // keep track of the number of times we tried
                        // authenticating so we can give up after too many
                        let mut attempts: usize = 1;

                        while let Err(e) = {
                            let access_token = access_token.lock().clone();
                            conn.authenticate(
                                &access_token,
                                &account
                                    .uuid
                                    .expect("Uuid must be present if access token is present."),
                                e.secret_key,
                                &p,
                            )
                            .await
                        } {
                            if attempts >= 2 {
                                // if this is the second attempt and we failed
                                // both times, give up
                                return Err(e.into());
                            }
                            if matches!(
                                e,
                                ClientSessionServerError::InvalidSession
                                    | ClientSessionServerError::ForbiddenOperation
                            ) {
                                // uh oh, we got an invalid session and have
                                // to reauthenticate now
                                account.refresh().await?;
                            } else {
                                return Err(e.into());
                            }
                            attempts += 1;
                        }
                    }

                    conn.write(
                        ServerboundKeyPacket {
                            key_bytes: e.encrypted_public_key,
                            encrypted_challenge: e.encrypted_nonce,
                        }
                        .get(),
                    )
                    .await?;

                    conn.set_encryption_key(e.secret_key);
                }
                ClientboundLoginPacket::LoginCompression(p) => {
                    debug!("Got compression request {:?}", p.compression_threshold);
                    conn.set_compression_threshold(p.compression_threshold);
                }
                ClientboundLoginPacket::GameProfile(p) => {
                    debug!("Got profile {:?}", p.game_profile);
                    break (conn.game(), p.game_profile);
                }
                ClientboundLoginPacket::LoginDisconnect(p) => {
                    debug!("Got disconnect {:?}", p);
                    return Err(JoinError::Disconnect { reason: p.reason });
                }
                ClientboundLoginPacket::CustomQuery(p) => {
                    debug!("Got custom query {:?}", p);
                    conn.write(
                        ServerboundCustomQueryPacket {
                            transaction_id: p.transaction_id,
                            data: None,
                        }
                        .get(),
                    )
                    .await?;
                }
            }
        };

        Ok((conn, profile))
    }

    /// Write a packet directly to the server.
    pub fn write_packet(&self, packet: ServerboundGamePacket) {
        self.local_player_mut(&mut self.ecs.lock())
            .write_packet(packet);
    }

    /// Disconnect this client from the server by ending all tasks.
    ///
    /// The OwnedReadHalf for the TCP connection is in one of the tasks, so it
    /// automatically closes the connection when that's dropped.
    pub fn disconnect(&self) {
        self.ecs.lock().send_event(DisconnectEvent {
            entity: self.entity,
        });
    }

    pub fn local_player<'a>(&'a self, ecs: &'a mut World) -> &'a LocalPlayer {
        self.query::<&LocalPlayer>(ecs)
    }
    pub fn local_player_mut<'a>(
        &'a self,
        ecs: &'a mut World,
    ) -> bevy_ecs::world::Mut<'a, LocalPlayer> {
        self.query::<&mut LocalPlayer>(ecs)
    }

    /// Get a component from this client. This will clone the component and
    /// return it.
    ///
    /// # Panics
    ///
    /// This will panic if the component doesn't exist on the client.
    ///
    /// # Examples
    ///
    /// ```
    /// # use azalea_world::entity::WorldName;
    /// # fn example(client: &azalea_client::Client) {
    /// let world_name = client.component::<WorldName>();
    /// # }
    pub fn component<T: Component + Clone>(&self) -> T {
        self.query::<&T>(&mut self.ecs.lock()).clone()
    }

    /// Get a reference to our (potentially shared) world.
    ///
    /// This gets the [`World`] from our world container. If it's a normal
    /// client, then it'll be the same as the world the client has loaded.
    /// If the client using a shared world, then the shared world will be a
    /// superset of the client's world.
    pub fn world(&self) -> Arc<RwLock<Instance>> {
        let world_name = self.component::<WorldName>();
        let ecs = self.ecs.lock();
        let world_container = ecs.resource::<WorldContainer>();
        world_container.get(&world_name).unwrap()
    }

    /// Returns whether we have a received the login packet yet.
    pub fn logged_in(&self) -> bool {
        // the login packet tells us the world name
        self.query::<Option<&WorldName>>(&mut self.ecs.lock())
            .is_some()
    }

    /// Tell the server we changed our game options (i.e. render distance, main
    /// hand). If this is not set before the login packet, the default will
    /// be sent.
    ///
    /// ```rust,no_run
    /// # use azalea_client::{Client, ClientInformation};
    /// # async fn example(bot: Client) -> Result<(), Box<dyn std::error::Error>> {
    /// bot.set_client_information(ClientInformation {
    ///     view_distance: 2,
    ///     ..Default::default()
    /// })
    /// .await?;
    /// # Ok(())
    /// # }
    /// ```
    pub async fn set_client_information(
        &self,
        client_information: ServerboundClientInformationPacket,
    ) -> Result<(), std::io::Error> {
        {
            let mut ecs = self.ecs.lock();
            let mut client_information_mut = self.query::<&mut ClientInformation>(&mut ecs);
            **client_information_mut = client_information.clone();
        }

        if self.logged_in() {
            log::debug!(
                "Sending client information (already logged in): {:?}",
                client_information
            );
            self.write_packet(client_information.get());
        }

        Ok(())
    }
}

/// A bundle for the components that are present on a local player that received
/// a login packet. If you want to filter for this, just use [`Local`].
#[derive(Bundle)]
pub struct JoinedClientBundle {
    pub local_player: LocalPlayer,
    pub packet_receiver: PacketReceiver,
    pub game_profile: GameProfileComponent,
    pub physics_state: PhysicsState,
    pub local_player_events: LocalPlayerEvents,
<<<<<<< HEAD
    pub inventory: InventoryComponent,
=======
    pub client_information: ClientInformation,
    pub tab_list: TabList,
>>>>>>> f28efd56
    pub _local: Local,
}

pub struct AzaleaPlugin;
impl Plugin for AzaleaPlugin {
    fn build(&self, app: &mut App) {
        // Minecraft ticks happen every 50ms
        app.insert_resource(FixedTime::new(Duration::from_millis(50)));

        app.add_system(
            update_in_loaded_chunk
                .after(PhysicsSet)
                .after(handle_send_packet_event),
        );

        // fire the Death event when the player dies.
        app.add_system(death_event);

        // add GameProfileComponent when we get an AddPlayerEvent
        app.add_system(retroactively_add_game_profile_component.after(EntityUpdateSet::Index));

        app.add_event::<SendPacketEvent>()
            .add_system(handle_send_packet_event);

        app.init_resource::<WorldContainer>();
    }
}

/// Create the [`App`]. This won't actually run anything yet.
///
/// Note that you usually only need this if you're creating a client manually,
/// otherwise use [`Client::join`].
///
/// Use [`start_ecs`] to actually start running the app and then
/// [`Client::start_client`] to add a client to the ECS and make it join a
/// server.
#[doc(hidden)]
pub fn init_ecs_app() -> App {
    // if you get an error right here that means you're doing something with locks
    // wrong read the error to see where the issue is
    // you might be able to just drop the lock or put it in its own scope to fix

    let mut app = App::new();

    app.edit_schedule(CoreSchedule::Main, |schedule| {
        schedule.set_build_settings(ScheduleBuildSettings {
            ambiguity_detection: LogLevel::Warn,
            ..Default::default()
        });
    });

    app.add_plugins(DefaultPlugins);
    app
}

/// Start running the ECS loop! You must create your `App` from [`init_ecs_app`]
/// first.
#[doc(hidden)]
pub fn start_ecs(
    mut app: App,
    run_schedule_receiver: mpsc::UnboundedReceiver<()>,
    run_schedule_sender: mpsc::UnboundedSender<()>,
) -> Arc<Mutex<World>> {
    app.setup();

    // all resources should have been added by now so we can take the ecs from the
    // app
    let ecs = Arc::new(Mutex::new(app.world));

    tokio::spawn(run_schedule_loop(
        ecs.clone(),
        app.outer_schedule_label,
        run_schedule_receiver,
    ));
    tokio::spawn(tick_run_schedule_loop(run_schedule_sender));

    ecs
}

async fn run_schedule_loop(
    ecs: Arc<Mutex<World>>,
    outer_schedule_label: Box<dyn ScheduleLabel>,
    mut run_schedule_receiver: mpsc::UnboundedReceiver<()>,
) {
    loop {
        // whenever we get an event from run_schedule_receiver, run the schedule
        run_schedule_receiver.recv().await;
        let mut ecs = ecs.lock();
        ecs.run_schedule_ref(&*outer_schedule_label);
        ecs.clear_trackers();
    }
}

/// Send an event to run the schedule every 50 milliseconds. It will stop when
/// the receiver is dropped.
pub async fn tick_run_schedule_loop(run_schedule_sender: mpsc::UnboundedSender<()>) {
    let mut game_tick_interval = time::interval(time::Duration::from_millis(50));
    // TODO: Minecraft bursts up to 10 ticks and then skips, we should too
    game_tick_interval.set_missed_tick_behavior(time::MissedTickBehavior::Burst);

    loop {
        game_tick_interval.tick().await;
        if let Err(e) = run_schedule_sender.send(()) {
            println!("tick_run_schedule_loop error: {e}");
            // the sender is closed so end the task
            return;
        }
    }
}

/// This plugin group will add all the default plugins necessary for Azalea to
/// work.
pub struct DefaultPlugins;

impl PluginGroup for DefaultPlugins {
    fn build(self) -> PluginGroupBuilder {
        PluginGroupBuilder::start::<Self>()
            .add(LogPlugin::default())
            .add(TimePlugin::default())
            .add(PacketHandlerPlugin)
            .add(AzaleaPlugin)
            .add(EntityPlugin)
            .add(PhysicsPlugin)
            .add(EventPlugin)
            .add(TaskPoolPlugin::default())
            .add(InventoryPlugin)
            .add(ChatPlugin)
            .add(DisconnectPlugin)
            .add(PlayerMovePlugin)
    }
}<|MERGE_RESOLUTION|>--- conflicted
+++ resolved
@@ -248,12 +248,9 @@
             game_profile: GameProfileComponent(game_profile),
             physics_state: PhysicsState::default(),
             local_player_events: LocalPlayerEvents(tx),
-<<<<<<< HEAD
             inventory: InventoryComponent::default(),
-=======
             client_information: ClientInformation::default(),
             tab_list: TabList::default(),
->>>>>>> f28efd56
             _local: Local,
         });
 
@@ -493,12 +490,9 @@
     pub game_profile: GameProfileComponent,
     pub physics_state: PhysicsState,
     pub local_player_events: LocalPlayerEvents,
-<<<<<<< HEAD
     pub inventory: InventoryComponent,
-=======
     pub client_information: ClientInformation,
     pub tab_list: TabList,
->>>>>>> f28efd56
     pub _local: Local,
 }
 

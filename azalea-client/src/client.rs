--- conflicted
+++ resolved
@@ -17,7 +17,7 @@
     raw_connection::RawConnection,
     respawn::RespawnPlugin,
     task_pool::TaskPoolPlugin,
-    Account, ReceivedRegistries,
+    Account, PlayerInfo, ReceivedRegistries,
 };
 
 use azalea_auth::{game_profile::GameProfile, sessionserver::ClientSessionServerError};
@@ -25,14 +25,9 @@
 use azalea_chat::FormattedText;
 use azalea_core::{ResourceLocation, Vec3};
 use azalea_entity::{
-<<<<<<< HEAD
-    indexing::EntityIdIndex, metadata::Health, EntityPlugin, EntityUpdateSet, EyeHeight,
-    LocalEntity, Position,
-=======
     indexing::{EntityIdIndex, Loaded},
     metadata::Health,
     EntityPlugin, EntityUpdateSet, EyeHeight, LocalEntity, Position,
->>>>>>> 83cce236
 };
 use azalea_physics::PhysicsPlugin;
 use azalea_protocol::{
@@ -72,12 +67,15 @@
 use derive_more::Deref;
 use log::{debug, error};
 use parking_lot::{Mutex, RwLock};
-use std::{fmt::Debug, io, net::SocketAddr, sync::Arc, time::Duration};
+use std::{
+    collections::HashMap, fmt::Debug, io, net::SocketAddr, ops::Deref, sync::Arc, time::Duration,
+};
 use thiserror::Error;
 use tokio::{
     sync::{broadcast, mpsc},
     time,
 };
+use uuid::Uuid;
 
 /// `Client` has the things that a user interacting with the library will want.
 ///
@@ -113,65 +111,6 @@
     pub run_schedule_sender: mpsc::UnboundedSender<()>,
 }
 
-<<<<<<< HEAD
-=======
-/// A component that contains some of the "settings" for this client that are
-/// sent to the server, such as render distance. This is only present on local
-/// players.
-pub type ClientInformation = ServerboundClientInformationPacket;
-
-/// A component that contains the abilities the player has, like flying
-/// or instantly breaking blocks. This is only present on local players.
-#[derive(Clone, Debug, Component, Default)]
-pub struct PlayerAbilities {
-    pub invulnerable: bool,
-    pub flying: bool,
-    pub can_fly: bool,
-    /// Whether the player can instantly break blocks and can duplicate blocks
-    /// in their inventory.
-    pub instant_break: bool,
-
-    pub flying_speed: f32,
-    /// Used for the fov
-    pub walking_speed: f32,
-}
-impl From<ClientboundPlayerAbilitiesPacket> for PlayerAbilities {
-    fn from(packet: ClientboundPlayerAbilitiesPacket) -> Self {
-        Self {
-            invulnerable: packet.flags.invulnerable,
-            flying: packet.flags.flying,
-            can_fly: packet.flags.can_fly,
-            instant_break: packet.flags.instant_break,
-            flying_speed: packet.flying_speed,
-            walking_speed: packet.walking_speed,
-        }
-    }
-}
-
-/// Level must be 0..=4
-#[derive(Component, Clone, Default, Deref, DerefMut)]
-pub struct PermissionLevel(pub u8);
-
-/// A component and resource that contains a map of player UUIDs to their
-/// information in the tab list.
-///
-/// This is a component on local players in case you want to get the tab list
-/// that a certain client is seeing, and it's also a resource in case you know
-/// that the server gives the same tab list to every player.
-///
-/// ```
-/// # use azalea_client::TabList;
-/// # fn example(client: &azalea_client::Client) {
-/// let tab_list = client.component::<TabList>();
-/// println!("Online players:");
-/// for (uuid, player_info) in tab_list.iter() {
-///     println!("- {} ({}ms)", player_info.profile.name, player_info.latency);
-/// }
-/// # }
-#[derive(Component, Resource, Clone, Debug, Deref, DerefMut, Default)]
-pub struct TabList(HashMap<Uuid, PlayerInfo>);
-
->>>>>>> 83cce236
 /// An error that happened while joining the server.
 #[derive(Error, Debug)]
 pub enum JoinError {
@@ -293,7 +232,10 @@
 
         // we did the handshake, so now we're connected to the server
 
-<<<<<<< HEAD
+        let (tx, rx) = mpsc::unbounded_channel();
+
+        let mut ecs = ecs_lock.lock();
+
         // we got the ConfigurationConnection, so the client is now connected :)
         let client = Client::new(
             game_profile.clone(),
@@ -317,68 +259,7 @@
             },
             InConfigurationState,
         ));
-=======
-        let (tx, rx) = mpsc::unbounded_channel();
-
-        let (packet_writer_sender, packet_writer_receiver) = mpsc::unbounded_channel();
-
-        // start receiving packets
-        let packet_receiver = packet_handling::PacketReceiver {
-            packets: Arc::new(Mutex::new(Vec::new())),
-            run_schedule_sender: run_schedule_sender.clone(),
-        };
-
-        let read_packets_task = tokio::spawn(packet_receiver.clone().read_task(read_conn));
-        let write_packets_task = tokio::spawn(
-            packet_receiver
-                .clone()
-                .write_task(write_conn, packet_writer_receiver),
-        );
-
-        let local_player = crate::local_player::LocalPlayer::new(
-            entity,
-            packet_writer_sender,
-            // default to an empty world, it'll be set correctly later when we
-            // get the login packet
-            Arc::new(RwLock::new(Instance::default())),
-            read_packets_task,
-            write_packets_task,
-        );
-
-        ecs_lock
-            .lock()
-            .entity_mut(entity)
-            .insert(JoinedClientBundle {
-                local_player,
-                packet_receiver,
-                game_profile: GameProfileComponent(game_profile.clone()),
-                physics_state: PhysicsState::default(),
-                local_player_events: LocalPlayerEvents(tx),
-                inventory: InventoryComponent::default(),
-                client_information: ClientInformation::default(),
-                tab_list: TabList::default(),
-                current_sequence_number: CurrentSequenceNumber::default(),
-                last_sent_direction: LastSentLookDirection::default(),
-                abilities: PlayerAbilities::default(),
-                permission_level: PermissionLevel::default(),
-                hunger: Hunger::default(),
-
-                entity_id_index: EntityIdIndex::default(),
-
-                mining: mining::MineBundle::default(),
-                attack: attack::AttackBundle::default(),
-
-                _local: LocalEntity,
-                _loaded: Loaded,
-            });
->>>>>>> 83cce236
-
-        let client = Client::new(
-            game_profile,
-            entity,
-            ecs_lock.clone(),
-            run_schedule_sender.clone(),
-        );
+
         Ok((client, rx))
     }
 
@@ -679,23 +560,18 @@
 
     /// Get a map of player UUIDs to their information in the tab list.
     ///
-    /// This is a shortcut for `bot.component::<TabList>().0`.
+    /// This is a shortcut for `*bot.component::<TabList>()`.
     pub fn tab_list(&self) -> HashMap<Uuid, PlayerInfo> {
-        self.component::<TabList>().0
-    }
-}
-
-<<<<<<< HEAD
+        self.component::<TabList>().deref().clone()
+    }
+}
+
 /// The bundle of components that's shared when we're either in the
 /// `configuration` or `game` state.
 ///
 /// For the components that are only present in the `game` state, see
 /// [`JoinedClientBundle`] and for the ones in the `configuration` state, see
 /// [`ConfigurationClientBundle`].
-=======
-/// A bundle for the components that are present on a local player that received
-/// a login packet. If you want to filter for this, just use [`LocalEntity`].
->>>>>>> 83cce236
 #[derive(Bundle)]
 pub struct LocalPlayerBundle {
     pub raw_connection: RawConnection,
@@ -726,12 +602,8 @@
     pub mining: mining::MineBundle,
     pub attack: attack::AttackBundle,
 
-<<<<<<< HEAD
     pub _local_entity: LocalEntity,
-=======
-    pub _local: LocalEntity,
     pub _loaded: Loaded,
->>>>>>> 83cce236
 }
 
 /// A marker component for local players that are currently in the

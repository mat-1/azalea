--- conflicted
+++ resolved
@@ -10,12 +10,8 @@
 };
 
 use azalea_auth::{game_profile::GameProfile, sessionserver::SessionServerError};
-<<<<<<< HEAD
+use azalea_chat::FormattedText;
 use azalea_physics::PhysicsPlugin;
-=======
-use azalea_chat::Component;
-use azalea_core::{ChunkPos, ResourceLocation, Vec3};
->>>>>>> c6b56649
 use azalea_protocol::{
     connect::{Connection, ConnectionError},
     packets::{
@@ -133,7 +129,7 @@
     #[error("Couldn't refresh access token: {0}")]
     Auth(#[from] azalea_auth::AuthError),
     #[error("Disconnected: {reason}")]
-    Disconnect { reason: Component },
+    Disconnect { reason: FormattedText },
 }
 
 impl Client {

--- conflicted
+++ resolved
@@ -31,13 +31,8 @@
     entity::{metadata, Entity, EntityData, EntityMetadata},
     Dimension,
 };
-<<<<<<< HEAD
-use log::{debug, error, warn};
+use log::{debug, error, info, warn};
 use parking_lot::{Mutex, RwLock, RwLockReadGuard, RwLockWriteGuard};
-=======
-use log::{debug, error, info, warn};
-use parking_lot::{Mutex, RwLock};
->>>>>>> dc62ada8
 use std::{
     fmt::Debug,
     io::{self, Cursor},
@@ -596,19 +591,13 @@
                 let pos = ChunkPos::new(p.x, p.z);
                 // let chunk = Chunk::read_with_world_height(&mut p.chunk_data);
                 // debug("chunk {:?}")
-<<<<<<< HEAD
-                let mut dimension_lock = client.dimension.write();
-                dimension_lock
-                    .replace_with_packet_data(&pos, &mut Cursor::new(&p.chunk_data.data))
-                    .unwrap();
-=======
                 if let Err(e) = client
                     .dimension
-                    .lock()
-                    .replace_with_packet_data(&pos, &mut Cursor::new(&p.chunk_data.data)) {
-                        error!("Couldn't set chunk data: {}", e);
-                    }
->>>>>>> dc62ada8
+                    .write()
+                    .replace_with_packet_data(&pos, &mut Cursor::new(&p.chunk_data.data))
+                {
+                    error!("Couldn't set chunk data: {}", e);
+                }
             }
             ClientboundGamePacket::LightUpdate(_p) => {
                 // debug!("Got light update packet {:?}", p);
@@ -620,18 +609,12 @@
             }
             ClientboundGamePacket::SetEntityData(p) => {
                 debug!("Got set entity data packet {:?}", p);
-<<<<<<< HEAD
                 let mut dimension = client.dimension.write();
-                let mut entity = dimension.entity_mut(p.id).expect("Entity doesn't exist");
-                entity.apply_metadata(&p.packed_items.0);
-=======
-                let mut dimension = client.dimension.lock();
                 if let Some(mut entity) = dimension.entity_mut(p.id) {
                     entity.apply_metadata(&p.packed_items.0);
                 } else {
                     warn!("Server sent an entity data packet for an entity id ({}) that we don't know about", p.id);
                 }
->>>>>>> dc62ada8
             }
             ClientboundGamePacket::UpdateAttributes(_p) => {
                 // debug!("Got update attributes packet {:?}", p);

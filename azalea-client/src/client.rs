--- conflicted
+++ resolved
@@ -740,11 +740,7 @@
             ClientboundGamePacket::SetBorderWarningDelay(_) => {}
             ClientboundGamePacket::SetBorderWarningDistance(_) => {}
             ClientboundGamePacket::SetCamera(_) => {}
-<<<<<<< HEAD
             ClientboundGamePacket::SetChunkCacheRadius(_) => {}
-=======
-            ClientboundGamePacket::SetDisplayChatPreview(_) => {}
->>>>>>> 329f8b17
             ClientboundGamePacket::SetDisplayObjective(_) => {}
             ClientboundGamePacket::SetObjective(_) => {}
             ClientboundGamePacket::SetPassengers(_) => {}
@@ -759,13 +755,10 @@
             ClientboundGamePacket::TabList(_) => {}
             ClientboundGamePacket::TagQuery(_) => {}
             ClientboundGamePacket::TakeItemEntity(_) => {}
-<<<<<<< HEAD
             ClientboundGamePacket::DisguisedChat(_) => {}
             ClientboundGamePacket::PlayerInfoRemove(_) => {}
             ClientboundGamePacket::UpdateEnabledFeatures(_) => {}
-=======
             ClientboundGamePacket::ContainerClose(_) => {}
->>>>>>> 329f8b17
         }
 
         Ok(())

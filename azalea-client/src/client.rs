--- conflicted
+++ resolved
@@ -1,8 +1,7 @@
 pub use crate::chat::ChatPacket;
 use crate::{movement::WalkDirection, plugins::PluginStates, Account, PlayerInfo};
 use azalea_auth::game_profile::GameProfile;
-use azalea_chat::Component;
-use azalea_core::{ChunkPos, GameType, ResourceLocation, Vec3};
+use azalea_core::{ChunkPos, ResourceLocation, Vec3};
 use azalea_protocol::{
     connect::{Connection, ConnectionError, ReadConnection, WriteConnection},
     packets::{
@@ -71,8 +70,7 @@
     Chat(ChatPacket),
     /// Happens 20 times per second, but only when the world is loaded.
     Tick,
-<<<<<<< HEAD
-    Packet(Box<ClientboundGamePacket>),
+    Packet(Arc<ClientboundGamePacket>),
     /// A player joined the game (or more specifically, was added to the tab
     /// list).
     AddPlayer(PlayerInfo),
@@ -83,14 +81,7 @@
     /// name, or latency changed).
     UpdatePlayer(PlayerInfo),
     /// The client player died in-game.
-    Death(Option<Box<ClientboundPlayerCombatKillPacket>>),
-=======
-    Packet(Arc<ClientboundGamePacket>),
-    /// Happens when a player is added, removed, or updated in the tab list.
-    UpdatePlayers(UpdatePlayersEvent),
-    /// Emits when the player dies.
     Death(Option<Arc<ClientboundPlayerCombatKillPacket>>),
->>>>>>> e99a8229
 }
 
 /// A player that you control that is currently in a Minecraft server.

pub use crate::chat::ChatPacket;
use crate::{movement::WalkDirection, plugins::PluginStates, Account, PlayerInfo};
use azalea_auth::game_profile::GameProfile;
use azalea_chat::Component;
use azalea_core::{ChunkPos, GameType, ResourceLocation, Vec3};
use azalea_protocol::{
    connect::{Connection, ConnectionError, ReadConnection, WriteConnection},
    packets::{
        game::{
            clientbound_player_combat_kill_packet::ClientboundPlayerCombatKillPacket,
            serverbound_accept_teleportation_packet::ServerboundAcceptTeleportationPacket,
            serverbound_client_information_packet::ServerboundClientInformationPacket,
            serverbound_custom_payload_packet::ServerboundCustomPayloadPacket,
            serverbound_keep_alive_packet::ServerboundKeepAlivePacket,
            serverbound_move_player_pos_rot_packet::ServerboundMovePlayerPosRotPacket,
            ClientboundGamePacket, ServerboundGamePacket,
        },
        handshake::{
            client_intention_packet::ClientIntentionPacket, ClientboundHandshakePacket,
            ServerboundHandshakePacket,
        },
        login::{
            serverbound_custom_query_packet::ServerboundCustomQueryPacket,
            serverbound_hello_packet::ServerboundHelloPacket,
            serverbound_key_packet::ServerboundKeyPacket, ClientboundLoginPacket,
        },
        ConnectionProtocol, PROTOCOL_VERSION,
    },
    read::ReadPacketError,
    resolver, ServerAddress,
};
use azalea_world::{
    entity::{metadata, Entity, EntityData, EntityMetadata},
    WeakWorld, WeakWorldContainer, World,
};
use log::{debug, error, info, trace, warn};
use parking_lot::{Mutex, RwLock, RwLockReadGuard, RwLockWriteGuard};
use std::{
    any,
    backtrace::Backtrace,
    collections::HashMap,
    fmt::Debug,
    io::{self, Cursor},
    sync::Arc,
};
use thiserror::Error;
use tokio::{
    sync::mpsc::{self, Receiver, Sender},
    task::JoinHandle,
    time::{self},
};
use uuid::Uuid;

pub type ClientInformation = ServerboundClientInformationPacket;

/// Something that happened in-game, such as a tick passing or chat message
/// being sent.
///
/// Note: Events are sent before they're processed, so for example game ticks
/// happen at the beginning of a tick before anything has happened.
#[derive(Debug, Clone)]
pub enum Event {
    /// Happens right after the bot switches into the Game state, but before
    /// it's actually spawned. This can be useful for setting the client
    /// information with `Client::set_client_information`, so the packet
    /// doesn't have to be sent twice.
<<<<<<< HEAD
    Initialize,
    /// The client is now in the world. Fired when we receive a login packet.
=======
    Init,
>>>>>>> 8fd88aea
    Login,
    Chat(ChatPacket),
    /// Happens 20 times per second, but only when the world is loaded.
    Tick,
    Packet(Box<ClientboundGamePacket>),
    /// Happens when a player is added, removed, or updated in the tab list.
    UpdatePlayers(UpdatePlayersEvent),
    /// Emits when the player dies.
    Death(Option<Box<ClientboundPlayerCombatKillPacket>>),
}

/// Happens when a player is added, removed, or updated in the tab list.
#[derive(Debug, Clone)]
pub enum UpdatePlayersEvent {
    /// A player with the given info was added to the tab list (usually means
    /// they joined the server).
    Add(PlayerInfo),
    /// A player with the given UUID was removed from the tab list (usually
    /// means they left the server)
    Remove { uuid: Uuid },
    /// The latency of the player with the given UUID was updated in the tab
    /// list. Note that this can be spoofed by the player and may not represent
    /// their actual latency.
    Latency {
        uuid: Uuid,
        /// The time it took in milliseconds for this player to reply to the ping packet.
        latency: i32,
    },
    /// The played switched to a different gamemode (i.e. survival, creative, spectator)
    GameMode { uuid: Uuid, game_mode: GameType },
    /// The name of the player with the given UUID in the tab list was changed or reset.
    DisplayName {
        uuid: Uuid,
        display_name: Option<Component>,
    },
}

/// A player that you control that is currently in a Minecraft server.
#[derive(Clone)]
pub struct Client {
    pub profile: GameProfile,
    pub read_conn: Arc<tokio::sync::Mutex<ReadConnection<ClientboundGamePacket>>>,
    pub write_conn: Arc<tokio::sync::Mutex<WriteConnection<ServerboundGamePacket>>>,
    pub entity_id: Arc<RwLock<u32>>,
    /// The world that this client has access to. This supports shared worlds.
    pub world: Arc<RwLock<World>>,
    /// A container of world names to worlds. If we're not using a shared world
    /// (i.e. not a swarm), then this will only contain data about the world
    /// we're currently in.
    world_container: Arc<RwLock<WeakWorldContainer>>,
    pub world_name: Arc<RwLock<Option<ResourceLocation>>>,
    pub physics_state: Arc<Mutex<PhysicsState>>,
    pub client_information: Arc<RwLock<ClientInformation>>,
    pub dead: Arc<Mutex<bool>>,
    /// Plugins are a way for other crates to add custom functionality to the
    /// client and keep state. If you're not making a plugin and you're using
    /// the `azalea` crate. you can ignore this field.
    pub plugins: Arc<PluginStates>,
    /// A map of player uuids to their information in the tab list
    pub players: Arc<RwLock<HashMap<Uuid, PlayerInfo>>>,
    tasks: Arc<Mutex<Vec<JoinHandle<()>>>>,
}

#[derive(Default)]
pub struct PhysicsState {
    /// Minecraft only sends a movement packet either after 20 ticks or if the player moved enough. This is that tick counter.
    pub position_remainder: u32,
    pub was_sprinting: bool,
    // Whether we're going to try to start sprinting this tick. Equivalent to
    // holding down ctrl for a tick.
    pub trying_to_sprint: bool,

    pub move_direction: WalkDirection,
    pub forward_impulse: f32,
    pub left_impulse: f32,
}

/// Whether we should ignore errors when decoding packets.
const IGNORE_ERRORS: bool = !cfg!(debug_assertions);

/// An error that happened while joining the server.
#[derive(Error, Debug)]
pub enum JoinError {
    #[error("{0}")]
    Resolver(#[from] resolver::ResolverError),
    #[error("{0}")]
    Connection(#[from] ConnectionError),
    #[error("{0}")]
    ReadPacket(#[from] azalea_protocol::read::ReadPacketError),
    #[error("{0}")]
    Io(#[from] io::Error),
    #[error("{0}")]
    SessionServer(#[from] azalea_auth::sessionserver::SessionServerError),
    #[error("The given address could not be parsed into a ServerAddress")]
    InvalidAddress,
}

#[derive(Error, Debug)]
pub enum HandleError {
    #[error("{0}")]
    Poison(String),
    #[error(transparent)]
    Io(#[from] io::Error),
    #[error(transparent)]
    Other(#[from] anyhow::Error),
    #[error("{0}")]
    Send(#[from] mpsc::error::SendError<Event>),
}

impl Client {
    /// Create a new client from the given GameProfile, Connection, and World.
    /// You should only use this if you want to change these fields from the
    /// defaults, otherwise use [`Client::join`].
    pub fn new(
        profile: GameProfile,
        conn: Connection<ClientboundGamePacket, ServerboundGamePacket>,
        world_container: Option<Arc<RwLock<WeakWorldContainer>>>,
    ) -> Self {
        let (read_conn, write_conn) = conn.into_split();
        let (read_conn, write_conn) = (
            Arc::new(tokio::sync::Mutex::new(read_conn)),
            Arc::new(tokio::sync::Mutex::new(write_conn)),
        );

        Self {
            profile,
            read_conn,
            write_conn,
            // default our id to 0, it'll be set later
            entity_id: Arc::new(RwLock::new(0)),
            world: Arc::new(RwLock::new(World::default())),
            world_container: world_container
                .unwrap_or_else(|| Arc::new(RwLock::new(WeakWorldContainer::new()))),
            world_name: Arc::new(RwLock::new(None)),
            physics_state: Arc::new(Mutex::new(PhysicsState::default())),
            client_information: Arc::new(RwLock::new(ClientInformation::default())),
            dead: Arc::new(Mutex::new(false)),
            // The plugins can be modified by the user by replacing the plugins
            // field right after this. No Mutex so the user doesn't need to .lock().
            plugins: Arc::new(PluginStates::default()),
            players: Arc::new(RwLock::new(HashMap::new())),
            tasks: Arc::new(Mutex::new(Vec::new())),
        }
    }

    /// Connect to a Minecraft server.
    ///
    /// To change the render distance and other settings, use
    /// [`Client::set_client_information`]. To watch for events like packets
    /// sent by the server, use the `rx` variable this function returns.
    ///
    /// # Examples
    ///
    /// ```rust,no_run
    /// use azalea_client::{Client, Account};
    ///
    /// #[tokio::main]
    /// async fn main() -> Result<(), Box<dyn std::error::Error>> {
    ///     let account = Account::offline("bot");
    ///     let (client, rx) = Client::join(&account, "localhost").await?;
    ///     client.chat("Hello, world!").await?;
    ///     client.disconnect().await?;
    ///     Ok(())
    /// }
    /// ```
    pub async fn join(
        account: &Account,
        address: impl TryInto<ServerAddress>,
    ) -> Result<(Self, Receiver<Event>), JoinError> {
        let address: ServerAddress = address.try_into().map_err(|_| JoinError::InvalidAddress)?;
        let resolved_address = resolver::resolve_address(&address).await?;

        let conn = Connection::new(&resolved_address).await?;
        let (conn, game_profile) = Self::handshake(conn, account, &address).await?;

        // The buffer has to be 1 to avoid a bug where if it lags events are
        // received a bit later instead of the instant they were fired.
        // That bug especially causes issues with the pathfinder.
        let (tx, rx) = mpsc::channel(1);

        // we got the GameConnection, so the server is now connected :)
        let client = Client::new(game_profile, conn, None);

        tx.send(Event::Init).await.expect("Failed to send event");

        // just start up the game loop and we're ready!

        client.start_tasks(tx);

        Ok((client, rx))
    }

    /// Do a handshake with the server and get to the game state from the initial handshake state.
    pub async fn handshake(
        mut conn: Connection<ClientboundHandshakePacket, ServerboundHandshakePacket>,
        account: &Account,
        address: &ServerAddress,
    ) -> Result<
        (
            Connection<ClientboundGamePacket, ServerboundGamePacket>,
            GameProfile,
        ),
        JoinError,
    > {
        // handshake
        conn.write(
            ClientIntentionPacket {
                protocol_version: PROTOCOL_VERSION,
                hostname: address.host.clone(),
                port: address.port,
                intention: ConnectionProtocol::Login,
            }
            .get(),
        )
        .await?;
        let mut conn = conn.login();

        // login
        conn.write(
            ServerboundHelloPacket {
                name: account.username.clone(),
                profile_id: None,
            }
            .get(),
        )
        .await?;

        let (conn, profile) = loop {
            let packet = conn.read().await?;
            match packet {
                ClientboundLoginPacket::Hello(p) => {
                    debug!("Got encryption request");
                    let e = azalea_crypto::encrypt(&p.public_key, &p.nonce).unwrap();

                    if let Some(access_token) = &account.access_token {
                        conn.authenticate(
                            access_token,
                            &account
                                .uuid
                                .expect("Uuid must be present if access token is present."),
                            e.secret_key,
                            p,
                        )
                        .await?;
                    }

                    conn.write(
                        ServerboundKeyPacket {
                            key_bytes: e.encrypted_public_key,
                            encrypted_challenge: e.encrypted_nonce,
                        }
                        .get(),
                    )
                    .await?;

                    conn.set_encryption_key(e.secret_key);
                }
                ClientboundLoginPacket::LoginCompression(p) => {
                    debug!("Got compression request {:?}", p.compression_threshold);
                    conn.set_compression_threshold(p.compression_threshold);
                }
                ClientboundLoginPacket::GameProfile(p) => {
                    debug!("Got profile {:?}", p.game_profile);
                    break (conn.game(), p.game_profile);
                }
                ClientboundLoginPacket::LoginDisconnect(p) => {
                    debug!("Got disconnect {:?}", p);
                }
                ClientboundLoginPacket::CustomQuery(p) => {
                    debug!("Got custom query {:?}", p);
                    conn.write(
                        ServerboundCustomQueryPacket {
                            transaction_id: p.transaction_id,
                            data: None,
                        }
                        .get(),
                    )
                    .await?;
                }
            }
        };

        Ok((conn, profile))
    }

    /// Write a packet directly to the server.
    pub async fn write_packet(&self, packet: ServerboundGamePacket) -> Result<(), std::io::Error> {
        self.write_conn.lock().await.write(packet).await?;
        Ok(())
    }

    /// Disconnect this client from the server, ending all tasks.
    pub async fn disconnect(&self) -> Result<(), std::io::Error> {
        if let Err(e) = self.write_conn.lock().await.shutdown().await {
            warn!(
                "Error shutting down connection, but it might be fine: {}",
                e
            );
        }
        let tasks = self.tasks.lock();
        for task in tasks.iter() {
            task.abort();
        }
        Ok(())
    }

    /// Start the protocol and game tick loop.
    #[doc(hidden)]
    pub fn start_tasks(&self, tx: Sender<Event>) {
        // if you get an error right here that means you're doing something with locks wrong
        // read the error to see where the issue is
        // you might be able to just drop the lock or put it in its own scope to fix

        let mut tasks = self.tasks.lock();
        tasks.push(tokio::spawn(Client::protocol_loop(
            self.clone(),
            tx.clone(),
        )));
        tasks.push(tokio::spawn(Client::game_tick_loop(self.clone(), tx)));
    }

    async fn protocol_loop(client: Client, tx: Sender<Event>) {
        loop {
            let r = client.read_conn.lock().await.read().await;
            match r {
                Ok(packet) => match Self::handle(&packet, &client, &tx).await {
                    Ok(_) => {}
                    Err(e) => {
                        error!("Error handling packet: {}", e);
                        if !IGNORE_ERRORS {
                            panic!("Error handling packet: {e}");
                        }
                    }
                },
                Err(e) => {
                    if let ReadPacketError::ConnectionClosed = e {
                        info!("Connection closed");
                        if let Err(e) = client.disconnect().await {
                            error!("Error shutting down connection: {:?}", e);
                        }
                        break;
                    }
                    let default_backtrace = Backtrace::capture();
                    if IGNORE_ERRORS {
<<<<<<< HEAD
                        let backtrace =
                            any::request_ref::<Backtrace>(&e).unwrap_or(&default_backtrace);
                        warn!("{e}\n{backtrace}");
                        match e {
                            ReadPacketError::FrameSplitter { .. } => panic!("Error: {e:?}"),
                            _ => continue,
=======
                        warn!("{}", e);
                        if let ReadPacketError::FrameSplitter { .. } = e {
                            panic!("Error: {e:?}");
>>>>>>> 8fd88aea
                        }
                    } else {
                        let backtrace =
                            any::request_ref::<Backtrace>(&e).unwrap_or(&default_backtrace);
                        panic!("{e}\n{backtrace}")
                    }
                }
            };
        }
    }

    async fn handle(
        packet: &ClientboundGamePacket,
        client: &Client,
        tx: &Sender<Event>,
    ) -> Result<(), HandleError> {
        tx.send(Event::Packet(Box::new(packet.clone()))).await?;
        match packet {
            ClientboundGamePacket::Login(p) => {
                debug!("Got login packet");

                {
                    // // write p into login.txt
                    // std::io::Write::write_all(
                    //     &mut std::fs::File::create("login.txt").unwrap(),
                    //     format!("{:#?}", p).as_bytes(),
                    // )
                    // .unwrap();

                    // TODO: have registry_holder be a struct because this sucks rn
                    // best way would be to add serde support to azalea-nbt

                    let registry_holder = p
                        .registry_holder
                        .as_compound()
                        .expect("Registry holder is not a compound")
                        .get("")
                        .expect("No \"\" tag")
                        .as_compound()
                        .expect("\"\" tag is not a compound");
                    let dimension_types = registry_holder
                        .get("minecraft:dimension_type")
                        .expect("No dimension_type tag")
                        .as_compound()
                        .expect("dimension_type is not a compound")
                        .get("value")
                        .expect("No dimension_type value")
                        .as_list()
                        .expect("dimension_type value is not a list");
                    let dimension_type = dimension_types
                        .iter()
                        .find(|t| {
                            t.as_compound()
                                .expect("dimension_type value is not a compound")
                                .get("name")
                                .expect("No name tag")
                                .as_string()
                                .expect("name is not a string")
                                == p.dimension_type.to_string()
                        })
                        .unwrap_or_else(|| {
                            panic!("No dimension_type with name {}", p.dimension_type)
                        })
                        .as_compound()
                        .unwrap()
                        .get("element")
                        .expect("No element tag")
                        .as_compound()
                        .expect("element is not a compound");
                    let height = (*dimension_type
                        .get("height")
                        .expect("No height tag")
                        .as_int()
                        .expect("height tag is not an int"))
                    .try_into()
                    .expect("height is not a u32");
                    let min_y = *dimension_type
                        .get("min_y")
                        .expect("No min_y tag")
                        .as_int()
                        .expect("min_y tag is not an int");

                    // add this world to the world_container (or don't if it's already there)
                    let weak_world =
                        client
                            .world_container
                            .write()
                            .insert(p.dimension.clone(), height, min_y);
                    // set the loaded_world to an empty world
                    // (when we add chunks or entities those will be in the world_container)
                    let mut world_lock = client.world.write();
                    *world_lock = World::new(
                        client.client_information.read().view_distance.into(),
                        weak_world,
                        p.player_id,
                    );

                    let entity = EntityData::new(
                        client.profile.uuid,
                        Vec3::default(),
                        EntityMetadata::Player(metadata::Player::default()),
                    );
                    // make it so other entities don't update this entity in a shared world
                    world_lock.add_entity(p.player_id, entity);

                    *client.entity_id.write() = p.player_id;
                }

                // send the client information that we have set
                let client_information_packet: ClientInformation =
                    client.client_information.read().clone();
                log::debug!(
                    "Sending client information because login: {:?}",
                    client_information_packet
                );
                client.write_packet(client_information_packet.get()).await?;

                // brand
                client
                    .write_packet(
                        ServerboundCustomPayloadPacket {
                            identifier: ResourceLocation::new("brand").unwrap(),
                            // they don't have to know :)
                            data: "vanilla".into(),
                        }
                        .get(),
                    )
                    .await?;

                tx.send(Event::Login).await?;
            }
            ClientboundGamePacket::SetChunkCacheRadius(p) => {
                debug!("Got set chunk cache radius packet {:?}", p);
            }
            ClientboundGamePacket::CustomPayload(p) => {
                debug!("Got custom payload packet {:?}", p);
            }
            ClientboundGamePacket::ChangeDifficulty(p) => {
                debug!("Got difficulty packet {:?}", p);
            }
            ClientboundGamePacket::Commands(_p) => {
                debug!("Got declare commands packet");
            }
            ClientboundGamePacket::PlayerAbilities(p) => {
                debug!("Got player abilities packet {:?}", p);
            }
            ClientboundGamePacket::SetCarriedItem(p) => {
                debug!("Got set carried item packet {:?}", p);
            }
            ClientboundGamePacket::UpdateTags(_p) => {
                debug!("Got update tags packet");
            }
            ClientboundGamePacket::Disconnect(p) => {
                debug!("Got disconnect packet {:?}", p);
                client.disconnect().await?;
            }
            ClientboundGamePacket::UpdateRecipes(_p) => {
                debug!("Got update recipes packet");
            }
            ClientboundGamePacket::EntityEvent(_p) => {
                // debug!("Got entity event packet {:?}", p);
            }
            ClientboundGamePacket::Recipe(_p) => {
                debug!("Got recipe packet");
            }
            ClientboundGamePacket::PlayerPosition(p) => {
                // TODO: reply with teleport confirm
                debug!("Got player position packet {:?}", p);

                let (new_pos, y_rot, x_rot) = {
                    let player_entity_id = *client.entity_id.read();

                    let mut world_lock = client.world.write();

                    let mut player_entity = world_lock.entity_mut(player_entity_id).unwrap();

                    let delta_movement = player_entity.delta;

                    let is_x_relative = p.relative_arguments.x;
                    let is_y_relative = p.relative_arguments.y;
                    let is_z_relative = p.relative_arguments.z;

                    let (delta_x, new_pos_x) = if is_x_relative {
                        player_entity.last_pos.x += p.x;
                        (delta_movement.x, player_entity.pos().x + p.x)
                    } else {
                        player_entity.last_pos.x = p.x;
                        (0.0, p.x)
                    };
                    let (delta_y, new_pos_y) = if is_y_relative {
                        player_entity.last_pos.y += p.y;
                        (delta_movement.y, player_entity.pos().y + p.y)
                    } else {
                        player_entity.last_pos.y = p.y;
                        (0.0, p.y)
                    };
                    let (delta_z, new_pos_z) = if is_z_relative {
                        player_entity.last_pos.z += p.z;
                        (delta_movement.z, player_entity.pos().z + p.z)
                    } else {
                        player_entity.last_pos.z = p.z;
                        (0.0, p.z)
                    };

                    let mut y_rot = p.y_rot;
                    let mut x_rot = p.x_rot;
                    if p.relative_arguments.x_rot {
                        x_rot += player_entity.x_rot;
                    }
                    if p.relative_arguments.y_rot {
                        y_rot += player_entity.y_rot;
                    }

                    player_entity.delta = Vec3 {
                        x: delta_x,
                        y: delta_y,
                        z: delta_z,
                    };
                    player_entity.set_rotation(y_rot, x_rot);
                    // TODO: minecraft sets "xo", "yo", and "zo" here but idk what that means
                    // so investigate that ig
                    let new_pos = Vec3 {
                        x: new_pos_x,
                        y: new_pos_y,
                        z: new_pos_z,
                    };
                    world_lock
                        .set_entity_pos(player_entity_id, new_pos)
                        .expect("The player entity should always exist");

                    (new_pos, y_rot, x_rot)
                };

                client
                    .write_packet(ServerboundAcceptTeleportationPacket { id: p.id }.get())
                    .await?;
                client
                    .write_packet(
                        ServerboundMovePlayerPosRotPacket {
                            x: new_pos.x,
                            y: new_pos.y,
                            z: new_pos.z,
                            y_rot,
                            x_rot,
                            // this is always false
                            on_ground: false,
                        }
                        .get(),
                    )
                    .await?;
            }
            ClientboundGamePacket::PlayerInfoUpdate(p) => {
                use azalea_protocol::packets::game::clientbound_player_info_update_packet::Action;

                debug!("Got player info packet {:?}", p);
                let mut events = Vec::new();
                {
                    let mut players_lock = client.players.write();
                    match &p.action {
                        Action::AddPlayer(players) => {
                            for player in players {
                                let player_info = PlayerInfo {
                                    profile: GameProfile {
                                        uuid: player.uuid,
                                        name: player.name.clone(),
                                        properties: player.properties.clone(),
                                    },
                                    uuid: player.uuid,
                                    gamemode: player.gamemode,
                                    latency: player.latency,
                                    display_name: player.display_name.clone(),
                                };
                                players_lock.insert(player.uuid, player_info.clone());
                                events.push(Event::UpdatePlayers(UpdatePlayersEvent::Add(
                                    player_info,
                                )));
                            }
                        }
                        Action::UpdateGameMode(players) => {
                            for player in players {
                                if let Some(p) = players_lock.get_mut(&player.uuid) {
                                    p.gamemode = player.gamemode;
                                    events.push(Event::UpdatePlayers(
                                        UpdatePlayersEvent::GameMode {
                                            uuid: player.uuid,
                                            game_mode: player.gamemode,
                                        },
                                    ));
                                } else {
                                    warn!(
                                    "Ignoring PlayerInfo (UpdateGameMode) for unknown player {}",
                                    player.uuid
                                );
                                }
                            }
                        }
                        Action::UpdateLatency(players) => {
                            for player in players {
                                if let Some(p) = players_lock.get_mut(&player.uuid) {
                                    p.latency = player.latency;
                                    events.push(Event::UpdatePlayers(
                                        UpdatePlayersEvent::Latency {
                                            uuid: player.uuid,
                                            latency: player.latency,
                                        },
                                    ));
                                } else {
                                    warn!(
                                        "Ignoring PlayerInfo (UpdateLatency) for unknown player {}",
                                        player.uuid
                                    );
                                }
                            }
                        }
                        Action::UpdateDisplayName(players) => {
                            for player in players {
                                if let Some(p) = players_lock.get_mut(&player.uuid) {
                                    p.display_name = player.display_name.clone();
                                    events.push(Event::UpdatePlayers(
                                        UpdatePlayersEvent::DisplayName {
                                            uuid: player.uuid,
                                            display_name: player.display_name.clone(),
                                        },
                                    ));
                                } else {
                                    warn!(
                                    "Ignoring PlayerInfo (UpdateDisplayName) for unknown player {}",
                                    player.uuid
                                );
                                }
                            }
                        }
                        Action::RemovePlayer(players) => {
                            for player in players {
                                if players_lock.remove(&player.uuid).is_some() {
                                    events.push(Event::UpdatePlayers(UpdatePlayersEvent::Remove {
                                        uuid: player.uuid,
                                    }));
                                } else {
                                    warn!(
                                        "Ignoring PlayerInfo (RemovePlayer) for unknown player {}",
                                        player.uuid
                                    );
                                }
                            }
                        }
                    }
                }
                for event in events {
                    tx.send(event).await?;
                }
            }
            ClientboundGamePacket::SetChunkCacheCenter(p) => {
                debug!("Got chunk cache center packet {:?}", p);
                client
                    .world
                    .write()
                    .update_view_center(&ChunkPos::new(p.x, p.z));
            }
            ClientboundGamePacket::LevelChunkWithLight(p) => {
                // debug!("Got chunk with light packet {} {}", p.x, p.z);
                let pos = ChunkPos::new(p.x, p.z);

                // OPTIMIZATION: if we already know about the chunk from the
                // shared world (and not ourselves), then we don't need to
                // parse it again. This is only used when we have a shared
                // world, since we check that the chunk isn't currently owned
                // by this client.
                let shared_has_chunk = client.world.read().get_chunk(&pos).is_some();
                let this_client_has_chunk = client
                    .world
                    .read()
                    .chunk_storage
                    .limited_get(&pos)
                    .is_some();
                if shared_has_chunk && !this_client_has_chunk {
                    trace!(
                        "Skipping parsing chunk {:?} because we already know about it",
                        pos
                    );
                    return Ok(());
                }

                // let chunk = Chunk::read_with_world_height(&mut p.chunk_data);
                // debug("chunk {:?}")
                if let Err(e) = client
                    .world
                    .write()
                    .replace_with_packet_data(&pos, &mut Cursor::new(&p.chunk_data.data))
                {
                    error!("Couldn't set chunk data: {}", e);
                }
            }
            ClientboundGamePacket::LightUpdate(_p) => {
                // debug!("Got light update packet {:?}", p);
            }
            ClientboundGamePacket::AddEntity(p) => {
                debug!("Got add entity packet {:?}", p);
                let entity = EntityData::from(p);
                client.world.write().add_entity(p.id, entity);
            }
            ClientboundGamePacket::SetEntityData(p) => {
                debug!("Got set entity data packet {:?}", p);
                let mut world = client.world.write();
                if let Some(mut entity) = world.entity_mut(p.id) {
                    entity.apply_metadata(&p.packed_items.0);
                } else {
                    // warn!("Server sent an entity data packet for an entity id ({}) that we don't know about", p.id);
                }
            }
            ClientboundGamePacket::UpdateAttributes(_p) => {
                // debug!("Got update attributes packet {:?}", p);
            }
            ClientboundGamePacket::SetEntityMotion(_p) => {
                // debug!("Got entity velocity packet {:?}", p);
            }
            ClientboundGamePacket::SetEntityLink(p) => {
                debug!("Got set entity link packet {:?}", p);
            }
            ClientboundGamePacket::AddPlayer(p) => {
                debug!("Got add player packet {:?}", p);
                let entity = EntityData::from(p);
                client.world.write().add_entity(p.id, entity);
            }
            ClientboundGamePacket::InitializeBorder(p) => {
                debug!("Got initialize border packet {:?}", p);
            }
            ClientboundGamePacket::SetTime(p) => {
                debug!("Got set time packet {:?}", p);
            }
            ClientboundGamePacket::SetDefaultSpawnPosition(p) => {
                debug!("Got set default spawn position packet {:?}", p);
            }
            ClientboundGamePacket::ContainerSetContent(p) => {
                debug!("Got container set content packet {:?}", p);
            }
            ClientboundGamePacket::SetHealth(p) => {
                debug!("Got set health packet {:?}", p);
                if p.health == 0.0 {
                    // we can't define a variable here with client.dead.lock()
                    // because of https://github.com/rust-lang/rust/issues/57478
                    if !*client.dead.lock() {
                        *client.dead.lock() = true;
                        tx.send(Event::Death(None)).await?;
                    }
                }
            }
            ClientboundGamePacket::SetExperience(p) => {
                debug!("Got set experience packet {:?}", p);
            }
            ClientboundGamePacket::TeleportEntity(p) => {
                let mut world_lock = client.world.write();
                let _ = world_lock.set_entity_pos(
                    p.id,
                    Vec3 {
                        x: p.x,
                        y: p.y,
                        z: p.z,
                    },
                );
            }
            ClientboundGamePacket::UpdateAdvancements(p) => {
                debug!("Got update advancements packet {:?}", p);
            }
            ClientboundGamePacket::RotateHead(_p) => {
                // debug!("Got rotate head packet {:?}", p);
            }
            ClientboundGamePacket::MoveEntityPos(p) => {
                let mut world_lock = client.world.write();

                let _ = world_lock.move_entity_with_delta(p.entity_id, &p.delta);
            }
            ClientboundGamePacket::MoveEntityPosRot(p) => {
                let mut world_lock = client.world.write();

                let _ = world_lock.move_entity_with_delta(p.entity_id, &p.delta);
            }
            ClientboundGamePacket::MoveEntityRot(_p) => {
                // debug!("Got move entity rot packet {:?}", p);
            }
            ClientboundGamePacket::KeepAlive(p) => {
                debug!("Got keep alive packet {:?}", p);
                client
                    .write_packet(ServerboundKeepAlivePacket { id: p.id }.get())
                    .await?;
            }
            ClientboundGamePacket::RemoveEntities(p) => {
                debug!("Got remove entities packet {:?}", p);
            }
            ClientboundGamePacket::PlayerChat(p) => {
                debug!("Got player chat packet {:?}", p);
                tx.send(Event::Chat(ChatPacket::Player(Box::new(p.clone()))))
                    .await?;
            }
            ClientboundGamePacket::SystemChat(p) => {
                debug!("Got system chat packet {:?}", p);
                tx.send(Event::Chat(ChatPacket::System(p.clone()))).await?;
            }
            ClientboundGamePacket::Sound(_p) => {
                // debug!("Got sound packet {:?}", p);
            }
            ClientboundGamePacket::LevelEvent(p) => {
                debug!("Got level event packet {:?}", p);
            }
            ClientboundGamePacket::BlockUpdate(p) => {
                debug!("Got block update packet {:?}", p);
                let mut world = client.world.write();
                world.set_block_state(&p.pos, p.block_state);
            }
            ClientboundGamePacket::Animate(p) => {
                debug!("Got animate packet {:?}", p);
            }
            ClientboundGamePacket::SectionBlocksUpdate(p) => {
                debug!("Got section blocks update packet {:?}", p);
                let mut world = client.world.write();
                for state in &p.states {
                    world.set_block_state(&(p.section_pos + state.pos.clone()), state.state);
                }
            }
            ClientboundGamePacket::GameEvent(p) => {
                debug!("Got game event packet {:?}", p);
            }
            ClientboundGamePacket::LevelParticles(p) => {
                debug!("Got level particles packet {:?}", p);
            }
            ClientboundGamePacket::ServerData(p) => {
                debug!("Got server data packet {:?}", p);
            }
            ClientboundGamePacket::SetEquipment(p) => {
                debug!("Got set equipment packet {:?}", p);
            }
            ClientboundGamePacket::UpdateMobEffect(p) => {
                debug!("Got update mob effect packet {:?}", p);
            }
            ClientboundGamePacket::AddExperienceOrb(_) => {}
            ClientboundGamePacket::AwardStats(_) => {}
            ClientboundGamePacket::BlockChangedAck(_) => {}
            ClientboundGamePacket::BlockDestruction(_) => {}
            ClientboundGamePacket::BlockEntityData(_) => {}
            ClientboundGamePacket::BlockEvent(_) => {}
            ClientboundGamePacket::BossEvent(_) => {}
            ClientboundGamePacket::CommandSuggestions(_) => {}
            ClientboundGamePacket::ContainerSetData(_) => {}
            ClientboundGamePacket::ContainerSetSlot(_) => {}
            ClientboundGamePacket::Cooldown(_) => {}
            ClientboundGamePacket::CustomChatCompletions(_) => {}
            ClientboundGamePacket::CustomSound(_) => {}
            ClientboundGamePacket::DeleteChat(_) => {}
            ClientboundGamePacket::Explode(_) => {}
            ClientboundGamePacket::ForgetLevelChunk(_) => {}
            ClientboundGamePacket::HorseScreenOpen(_) => {}
            ClientboundGamePacket::MapItemData(_) => {}
            ClientboundGamePacket::MerchantOffers(_) => {}
            ClientboundGamePacket::MoveVehicle(_) => {}
            ClientboundGamePacket::OpenBook(_) => {}
            ClientboundGamePacket::OpenScreen(_) => {}
            ClientboundGamePacket::OpenSignEditor(_) => {}
            ClientboundGamePacket::Ping(_) => {}
            ClientboundGamePacket::PlaceGhostRecipe(_) => {}
            ClientboundGamePacket::PlayerCombatEnd(_) => {}
            ClientboundGamePacket::PlayerCombatEnter(_) => {}
            ClientboundGamePacket::PlayerCombatKill(p) => {
                debug!("Got player kill packet {:?}", p);
                if *client.entity_id.read() == p.player_id {
                    // we can't define a variable here with client.dead.lock()
                    // because of https://github.com/rust-lang/rust/issues/57478
                    if !*client.dead.lock() {
                        *client.dead.lock() = true;
                        tx.send(Event::Death(Some(Box::new(p.clone())))).await?;
                    }
                }
            }
            ClientboundGamePacket::PlayerLookAt(_) => {}
            ClientboundGamePacket::RemoveMobEffect(_) => {}
            ClientboundGamePacket::ResourcePack(_) => {}
            ClientboundGamePacket::Respawn(p) => {
                debug!("Got respawn packet {:?}", p);
                // Sets clients dead state to false.
                let mut dead_lock = client.dead.lock();
                *dead_lock = false;
            }
            ClientboundGamePacket::SelectAdvancementsTab(_) => {}
            ClientboundGamePacket::SetActionBarText(_) => {}
            ClientboundGamePacket::SetBorderCenter(_) => {}
            ClientboundGamePacket::SetBorderLerpSize(_) => {}
            ClientboundGamePacket::SetBorderSize(_) => {}
            ClientboundGamePacket::SetBorderWarningDelay(_) => {}
            ClientboundGamePacket::SetBorderWarningDistance(_) => {}
            ClientboundGamePacket::SetCamera(_) => {}
            ClientboundGamePacket::SetDisplayObjective(_) => {}
            ClientboundGamePacket::SetObjective(_) => {}
            ClientboundGamePacket::SetPassengers(_) => {}
            ClientboundGamePacket::SetPlayerTeam(_) => {}
            ClientboundGamePacket::SetScore(_) => {}
            ClientboundGamePacket::SetSimulationDistance(_) => {}
            ClientboundGamePacket::SetSubtitleText(_) => {}
            ClientboundGamePacket::SetTitleText(_) => {}
            ClientboundGamePacket::SetTitlesAnimation(_) => {}
            ClientboundGamePacket::SoundEntity(_) => {}
            ClientboundGamePacket::StopSound(_) => {}
            ClientboundGamePacket::TabList(_) => {}
            ClientboundGamePacket::TagQuery(_) => {}
            ClientboundGamePacket::TakeItemEntity(_) => {}
            ClientboundGamePacket::DisguisedChat(_) => {}
            ClientboundGamePacket::PlayerInfoRemove(_) => {}
            ClientboundGamePacket::UpdateEnabledFeatures(_) => {}
            ClientboundGamePacket::ContainerClose(_) => {}
        }

        Ok(())
    }

    /// Runs game_tick every 50 milliseconds.
    async fn game_tick_loop(mut client: Client, tx: Sender<Event>) {
        let mut game_tick_interval = time::interval(time::Duration::from_millis(50));
        // TODO: Minecraft bursts up to 10 ticks and then skips, we should too
        game_tick_interval.set_missed_tick_behavior(time::MissedTickBehavior::Burst);
        loop {
            game_tick_interval.tick().await;
            Self::game_tick(&mut client, &tx).await;
        }
    }

    /// Runs every 50 milliseconds.
    async fn game_tick(client: &mut Client, tx: &Sender<Event>) {
        // return if there's no chunk at the player's position

        {
            let world_lock = client.world.read();
            let player_entity_id = *client.entity_id.read();
            let player_entity = world_lock.entity(player_entity_id);
            let Some(player_entity) = player_entity else {
                return;
            };
            let player_chunk_pos: ChunkPos = player_entity.pos().into();
            if world_lock.get_chunk(&player_chunk_pos).is_none() {
                return;
            }
        }

        tx.send(Event::Tick)
            .await
            .expect("Sending tick event should never fail");

        // TODO: if we're a passenger, send the required packets

        if let Err(e) = client.send_position().await {
            warn!("Error sending position: {:?}", e);
        }
        client.ai_step();

        // TODO: minecraft does ambient sounds here
    }

    /// Get a [`WeakWorld`] from our world container. If it's a normal client,
    /// then it'll be the same as the world the client has loaded. If the
    /// client using a shared world, then the shared world will be a superset
    /// of the client's world.
    ///
    /// # Panics
    /// Panics if the client has not received the login packet yet. You can check this with [`Client::logged_in`].
    pub fn world(&self) -> Arc<WeakWorld> {
        let world_name = self.world_name.read();
        let world_name = world_name
            .as_ref()
            .expect("Client has not received login packet yet");
        if let Some(world) = self.world_container.read().get(world_name) {
            world
        } else {
            unreachable!("The world name must be in the world container");
        }
    }

    /// Returns the entity associated to the player.
    pub fn entity_mut(&self) -> Entity<RwLockWriteGuard<World>> {
        let entity_id = *self.entity_id.read();

        let world = self.world.write();

        let entity_data = world
            .entity_storage
            .get_by_id(entity_id)
            .expect("Player entity should exist");
        let entity_ptr = unsafe { entity_data.as_ptr() };
        Entity::new(world, entity_id, entity_ptr)
    }
    /// Returns the entity associated to the player.
    pub fn entity(&self) -> Entity<RwLockReadGuard<World>> {
        let entity_id = *self.entity_id.read();
        let world = self.world.read();

        let entity_data = world
            .entity_storage
            .get_by_id(entity_id)
            .expect("Player entity should be in the given world");
        let entity_ptr = unsafe { entity_data.as_ptr() };
        Entity::new(world, entity_id, entity_ptr)
    }

    /// Returns whether we have a received the login packet yet.
    pub fn logged_in(&self) -> bool {
        // the login packet tells us the world name
        self.world_name.read().is_some()
    }

    /// Tell the server we changed our game options (i.e. render distance, main hand).
    /// If this is not set before the login packet, the default will be sent.
    ///
    /// ```rust,no_run
    /// # use azalea_client::{Client, ClientInformation};
    /// # async fn example(bot: Client) -> Result<(), Box<dyn std::error::Error>> {
    /// bot.set_client_information(ClientInformation {
    ///     view_distance: 2,
    ///     ..Default::default()
    /// })
    /// .await?;
    /// # Ok(())
    /// # }
    /// ```
    pub async fn set_client_information(
        &self,
        client_information: ServerboundClientInformationPacket,
    ) -> Result<(), std::io::Error> {
        {
            let mut client_information_lock = self.client_information.write();
            *client_information_lock = client_information;
        }

        if self.logged_in() {
            let client_information_packet = {
                let client_information = self.client_information.read();
                client_information.clone().get()
            };
            log::debug!(
                "Sending client information (already logged in): {:?}",
                client_information_packet
            );
            self.write_packet(client_information_packet).await?;
        }

        Ok(())
    }

    /// Get your player entity's metadata. You can use this to get your health,
    /// xp score, and other useful information.
    pub fn metadata(&self) -> metadata::Player {
        self.entity().metadata.clone().into_player().unwrap()
    }
}

impl<T> From<std::sync::PoisonError<T>> for HandleError {
    fn from(e: std::sync::PoisonError<T>) -> Self {
        HandleError::Poison(e.to_string())
    }
}<|MERGE_RESOLUTION|>--- conflicted
+++ resolved
@@ -64,12 +64,8 @@
     /// it's actually spawned. This can be useful for setting the client
     /// information with `Client::set_client_information`, so the packet
     /// doesn't have to be sent twice.
-<<<<<<< HEAD
-    Initialize,
+    Init,
     /// The client is now in the world. Fired when we receive a login packet.
-=======
-    Init,
->>>>>>> 8fd88aea
     Login,
     Chat(ChatPacket),
     /// Happens 20 times per second, but only when the world is loaded.
@@ -414,18 +410,12 @@
                     }
                     let default_backtrace = Backtrace::capture();
                     if IGNORE_ERRORS {
-<<<<<<< HEAD
                         let backtrace =
                             any::request_ref::<Backtrace>(&e).unwrap_or(&default_backtrace);
                         warn!("{e}\n{backtrace}");
                         match e {
                             ReadPacketError::FrameSplitter { .. } => panic!("Error: {e:?}"),
                             _ => continue,
-=======
-                        warn!("{}", e);
-                        if let ReadPacketError::FrameSplitter { .. } = e {
-                            panic!("Error: {e:?}");
->>>>>>> 8fd88aea
                         }
                     } else {
                         let backtrace =

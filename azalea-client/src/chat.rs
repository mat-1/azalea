--- conflicted
+++ resolved
@@ -1,16 +1,13 @@
 //! Implementations of chat-related features.
 
 use azalea_chat::FormattedText;
-<<<<<<< HEAD
 use azalea_crypto::MessageSignature;
-=======
 use azalea_ecs::{
     app::{App, Plugin},
     entity::Entity,
     event::{EventReader, EventWriter},
     schedule::IntoSystemDescriptor,
 };
->>>>>>> 5d53d063
 use azalea_protocol::packets::game::{
     clientbound_player_chat_packet::{ClientboundPlayerChatPacket, LastSeenMessagesUpdate},
     clientbound_system_chat_packet::ClientboundSystemChatPacket,
@@ -117,62 +114,23 @@
     /// whether the message is a command and using the proper packet for you,
     /// so you should use that instead.
     pub fn send_chat_packet(&self, message: &str) {
-<<<<<<< HEAD
-        // TODO: chat signing
-        let signature = sign_message();
-        let packet = ServerboundChatPacket {
-            message: message.to_string(),
-            timestamp: SystemTime::now()
-                .duration_since(UNIX_EPOCH)
-                .expect("Time shouldn't be before epoch")
-                .as_millis()
-                .try_into()
-                .expect("Instant should fit into a u64"),
-            salt: azalea_crypto::make_salt(),
-            signature,
-            signed_preview: false,
-            last_seen_messages: LastSeenMessagesUpdate::default(),
-        }
-        .get();
-        self.write_packet(packet);
-=======
         self.ecs.lock().send_event(SendChatKindEvent {
             entity: self.entity,
             content: message.to_string(),
             kind: ChatPacketKind::Message,
         });
         self.run_schedule_sender.send(()).unwrap();
->>>>>>> 5d53d063
     }
 
     /// Send a command packet to the server. The `command` argument should not
     /// include the slash at the front.
     pub fn send_command_packet(&self, command: &str) {
-<<<<<<< HEAD
-        // TODO: chat signing
-        let packet = ServerboundChatCommandPacket {
-            command: command.to_string(),
-            timestamp: SystemTime::now()
-                .duration_since(UNIX_EPOCH)
-                .expect("Time shouldn't be before epoch")
-                .as_millis()
-                .try_into()
-                .expect("Instant should fit into a u64"),
-            salt: azalea_crypto::make_salt(),
-            argument_signatures: vec![],
-            signed_preview: false,
-            last_seen_messages: LastSeenMessagesUpdate::default(),
-        }
-        .get();
-        self.write_packet(packet);
-=======
         self.ecs.lock().send_event(SendChatKindEvent {
             entity: self.entity,
             content: command.to_string(),
             kind: ChatPacketKind::Command,
         });
         self.run_schedule_sender.send(()).unwrap();
->>>>>>> 5d53d063
     }
 
     /// Send a message in chat.
@@ -277,7 +235,7 @@
     for event in events.iter() {
         let packet = match event.kind {
             ChatPacketKind::Message => ServerboundChatPacket {
-                message: event.content.clone(),
+                message: event.content.to_string(),
                 timestamp: SystemTime::now()
                     .duration_since(UNIX_EPOCH)
                     .expect("Time shouldn't be before epoch")
@@ -285,14 +243,15 @@
                     .try_into()
                     .expect("Instant should fit into a u64"),
                 salt: azalea_crypto::make_salt(),
-                signature: None,
+                signature: sign_message(),
+                signed_preview: false,
                 last_seen_messages: LastSeenMessagesUpdate::default(),
             }
             .get(),
             ChatPacketKind::Command => {
                 // TODO: chat signing
                 ServerboundChatCommandPacket {
-                    command: event.content.clone(),
+                    command: event.content.to_string(),
                     timestamp: SystemTime::now()
                         .duration_since(UNIX_EPOCH)
                         .expect("Time shouldn't be before epoch")
@@ -301,6 +260,7 @@
                         .expect("Instant should fit into a u64"),
                     salt: azalea_crypto::make_salt(),
                     argument_signatures: vec![],
+                    signed_preview: false,
                     last_seen_messages: LastSeenMessagesUpdate::default(),
                 }
                 .get()

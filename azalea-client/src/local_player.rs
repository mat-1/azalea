use std::{collections::HashMap, io, sync::Arc};

use azalea_auth::game_profile::GameProfile;
<<<<<<< HEAD
use azalea_core::{ChunkPos, GameMode};
use azalea_entity::{Dead, Position};
use azalea_protocol::packets::game::{
    clientbound_player_abilities_packet::ClientboundPlayerAbilitiesPacket, ServerboundGamePacket,
};
use azalea_world::{Instance, InstanceContainer, InstanceName, PartialInstance};
use bevy_ecs::{
    component::Component,
    entity::Entity,
    event::EventReader,
    prelude::*,
    query::Added,
    system::{Query, Res},
=======
use azalea_core::GameMode;
use azalea_entity::Dead;
use azalea_protocol::packets::game::ServerboundGamePacket;
use azalea_world::{Instance, PartialInstance};
use bevy_ecs::{
    component::Component, entity::Entity, event::EventReader, prelude::Event, query::Added,
    system::Query,
>>>>>>> 9fa6957f
};
use derive_more::{Deref, DerefMut};
use log::error;
use parking_lot::RwLock;
use thiserror::Error;
use tokio::sync::mpsc;
use uuid::Uuid;

use crate::{
    events::{Event as AzaleaEvent, LocalPlayerEvents},
    raw_connection::RawConnection,
    ClientInformation, PlayerInfo,
};

/// A component that keeps strong references to our [`PartialInstance`] and
/// [`Instance`] for local players.
#[derive(Component)]
<<<<<<< HEAD
pub struct InstanceHolder {
=======
pub struct LocalPlayer {
    pub packet_writer: mpsc::UnboundedSender<ServerboundGamePacket>,

>>>>>>> 9fa6957f
    /// The partial instance is the world this client currently has loaded. It
    /// has a limited render distance.
    pub partial_instance: Arc<RwLock<PartialInstance>>,
    /// The world is the combined [`PartialInstance`]s of all clients in the
    /// same world. (Only relevant if you're using a shared world, i.e. a
    /// swarm)
    pub instance: Arc<RwLock<Instance>>,
}

/// A component only present in players that contains the [`GameProfile`] (which
/// you can use to get a player's name).
///
/// Note that it's possible for this to be missing in a player if the server
/// never sent the player info for them (though this is uncommon).
#[derive(Component, Clone, Debug, Deref, DerefMut)]
pub struct GameProfileComponent(pub GameProfile);

<<<<<<< HEAD
/// Marks a [`LocalEntity`] that's in a loaded chunk. This is updated at the
/// beginning of every tick.
#[derive(Component, Clone, Debug, Copy)]
pub struct LocalEntityInLoadedChunk;

=======
>>>>>>> 9fa6957f
/// The gamemode of a local player. For a non-local player, you can look up the
/// player in the [`TabList`].
#[derive(Component, Clone, Debug, Copy)]
pub struct LocalGameMode {
    pub current: GameMode,
    pub previous: Option<GameMode>,
}

/// A component that contains the abilities the player has, like flying
/// or instantly breaking blocks. This is only present on local players.
#[derive(Clone, Debug, Component, Default)]
pub struct PlayerAbilities {
    pub invulnerable: bool,
    pub flying: bool,
    pub can_fly: bool,
    /// Whether the player can instantly break blocks and can duplicate blocks
    /// in their inventory.
    pub instant_break: bool,

    pub flying_speed: f32,
    /// Used for the fov
    pub walking_speed: f32,
}
impl From<ClientboundPlayerAbilitiesPacket> for PlayerAbilities {
    fn from(packet: ClientboundPlayerAbilitiesPacket) -> Self {
        Self {
            invulnerable: packet.flags.invulnerable,
            flying: packet.flags.flying,
            can_fly: packet.flags.can_fly,
            instant_break: packet.flags.instant_break,
            flying_speed: packet.flying_speed,
            walking_speed: packet.walking_speed,
        }
    }
}

/// Level must be 0..=4
#[derive(Component, Clone, Default, Deref, DerefMut)]
pub struct PermissionLevel(pub u8);

/// A component that contains a map of player UUIDs to their information in the
/// tab list.
///
/// ```
/// # use azalea_client::TabList;
/// # fn example(client: &azalea_client::Client) {
/// let tab_list = client.component::<TabList>();
/// println!("Online players:");
/// for (uuid, player_info) in tab_list.iter() {
///     println!("- {} ({}ms)", player_info.profile.name, player_info.latency);
/// }
/// # }
#[derive(Component, Clone, Debug, Deref, DerefMut, Default)]
pub struct TabList(HashMap<Uuid, PlayerInfo>);

#[derive(Component, Clone)]
pub struct Hunger {
    /// The main hunger bar. Goes from 0 to 20.
    pub food: u32,
    /// The amount of saturation the player has. This isn't shown in normal
    /// vanilla clients but it's a separate counter that makes it so your hunger
    /// only starts decreasing when this is 0.
    pub saturation: f32,
}

impl Default for Hunger {
    fn default() -> Self {
        Hunger {
            food: 20,
            saturation: 5.,
        }
    }
}

impl InstanceHolder {
    /// Create a new `InstanceHolder`.
    pub fn new(entity: Entity, world: Arc<RwLock<Instance>>) -> Self {
        let client_information = ClientInformation::default();

        InstanceHolder {
            instance: world,
            partial_instance: Arc::new(RwLock::new(PartialInstance::new(
                azalea_world::calculate_chunk_storage_range(
                    client_information.view_distance.into(),
                ),
                Some(entity),
            ))),
        }
    }
}

<<<<<<< HEAD
/// Update the [`LocalEntityInLoadedChunk`] component for all [`LocalEntity`]s.
pub fn update_in_loaded_chunk(
    mut commands: bevy_ecs::system::Commands,
    query: Query<(Entity, &InstanceName, &Position)>,
    instance_container: Res<InstanceContainer>,
) {
    for (entity, local_player, position) in &query {
        let player_chunk_pos = ChunkPos::from(position);
        let Some(instance_lock) = instance_container.get(local_player) else {
            continue;
        };

        let in_loaded_chunk = instance_lock.read().chunks.get(&player_chunk_pos).is_some();
        if in_loaded_chunk {
            commands.entity(entity).insert(LocalEntityInLoadedChunk);
        } else {
            commands.entity(entity).remove::<LocalEntityInLoadedChunk>();
        }
    }
}

/// Send the "Death" event for [`LocalEntity`]s that died with no reason.
=======
/// Send the "Death" event for [`LocalPlayer`]s that died with no reason.
>>>>>>> 9fa6957f
pub fn death_event(query: Query<&LocalPlayerEvents, Added<Dead>>) {
    for local_player_events in &query {
        local_player_events.send(AzaleaEvent::Death(None)).unwrap();
    }
}

#[derive(Error, Debug)]
pub enum HandlePacketError {
    #[error("{0}")]
    Poison(String),
    #[error(transparent)]
    Io(#[from] io::Error),
    #[error(transparent)]
    Other(#[from] anyhow::Error),
    #[error("{0}")]
    Send(#[from] mpsc::error::SendError<AzaleaEvent>),
}

impl<T> From<std::sync::PoisonError<T>> for HandlePacketError {
    fn from(e: std::sync::PoisonError<T>) -> Self {
        HandlePacketError::Poison(e.to_string())
    }
}

/// Event for sending a packet to the server.
#[derive(Event)]
pub struct SendPacketEvent {
    pub entity: Entity,
    pub packet: ServerboundGamePacket,
}

pub fn handle_send_packet_event(
    mut send_packet_events: EventReader<SendPacketEvent>,
    mut query: Query<&mut RawConnection>,
) {
    for event in send_packet_events.iter() {
        if let Ok(raw_connection) = query.get_mut(event.entity) {
            // debug!("Sending packet: {:?}", event.packet);
            if let Err(e) = raw_connection.write_packet(event.packet.clone()) {
                error!("Failed to send packet: {e}");
            }
        }
    }
}<|MERGE_RESOLUTION|>--- conflicted
+++ resolved
@@ -1,29 +1,15 @@
 use std::{collections::HashMap, io, sync::Arc};
 
 use azalea_auth::game_profile::GameProfile;
-<<<<<<< HEAD
-use azalea_core::{ChunkPos, GameMode};
-use azalea_entity::{Dead, Position};
+use azalea_core::GameMode;
+use azalea_entity::Dead;
 use azalea_protocol::packets::game::{
     clientbound_player_abilities_packet::ClientboundPlayerAbilitiesPacket, ServerboundGamePacket,
 };
-use azalea_world::{Instance, InstanceContainer, InstanceName, PartialInstance};
-use bevy_ecs::{
-    component::Component,
-    entity::Entity,
-    event::EventReader,
-    prelude::*,
-    query::Added,
-    system::{Query, Res},
-=======
-use azalea_core::GameMode;
-use azalea_entity::Dead;
-use azalea_protocol::packets::game::ServerboundGamePacket;
 use azalea_world::{Instance, PartialInstance};
 use bevy_ecs::{
-    component::Component, entity::Entity, event::EventReader, prelude::Event, query::Added,
+    component::Component, entity::Entity, event::EventReader, prelude::*, query::Added,
     system::Query,
->>>>>>> 9fa6957f
 };
 use derive_more::{Deref, DerefMut};
 use log::error;
@@ -41,13 +27,7 @@
 /// A component that keeps strong references to our [`PartialInstance`] and
 /// [`Instance`] for local players.
 #[derive(Component)]
-<<<<<<< HEAD
 pub struct InstanceHolder {
-=======
-pub struct LocalPlayer {
-    pub packet_writer: mpsc::UnboundedSender<ServerboundGamePacket>,
-
->>>>>>> 9fa6957f
     /// The partial instance is the world this client currently has loaded. It
     /// has a limited render distance.
     pub partial_instance: Arc<RwLock<PartialInstance>>,
@@ -65,14 +45,6 @@
 #[derive(Component, Clone, Debug, Deref, DerefMut)]
 pub struct GameProfileComponent(pub GameProfile);
 
-<<<<<<< HEAD
-/// Marks a [`LocalEntity`] that's in a loaded chunk. This is updated at the
-/// beginning of every tick.
-#[derive(Component, Clone, Debug, Copy)]
-pub struct LocalEntityInLoadedChunk;
-
-=======
->>>>>>> 9fa6957f
 /// The gamemode of a local player. For a non-local player, you can look up the
 /// player in the [`TabList`].
 #[derive(Component, Clone, Debug, Copy)]
@@ -164,32 +136,7 @@
     }
 }
 
-<<<<<<< HEAD
-/// Update the [`LocalEntityInLoadedChunk`] component for all [`LocalEntity`]s.
-pub fn update_in_loaded_chunk(
-    mut commands: bevy_ecs::system::Commands,
-    query: Query<(Entity, &InstanceName, &Position)>,
-    instance_container: Res<InstanceContainer>,
-) {
-    for (entity, local_player, position) in &query {
-        let player_chunk_pos = ChunkPos::from(position);
-        let Some(instance_lock) = instance_container.get(local_player) else {
-            continue;
-        };
-
-        let in_loaded_chunk = instance_lock.read().chunks.get(&player_chunk_pos).is_some();
-        if in_loaded_chunk {
-            commands.entity(entity).insert(LocalEntityInLoadedChunk);
-        } else {
-            commands.entity(entity).remove::<LocalEntityInLoadedChunk>();
-        }
-    }
-}
-
 /// Send the "Death" event for [`LocalEntity`]s that died with no reason.
-=======
-/// Send the "Death" event for [`LocalPlayer`]s that died with no reason.
->>>>>>> 9fa6957f
 pub fn death_event(query: Query<&LocalPlayerEvents, Added<Dead>>) {
     for local_player_events in &query {
         local_player_events.send(AzaleaEvent::Death(None)).unwrap();

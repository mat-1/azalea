use crate::client::Client;
<<<<<<< HEAD
use crate::local_player::{update_in_loaded_chunk, LocalEntityInLoadedChunk, SendPacketEvent};
use azalea_entity::{metadata::Sprinting, Attributes, Jumping};
use azalea_entity::{LastSentPosition, LookDirection, Physics, Position};
use azalea_physics::{ai_step, handle_force_jump, PhysicsSet};
=======
use crate::local_player::LocalPlayer;
use azalea_entity::{metadata::Sprinting, Attributes, Jumping};
use azalea_entity::{InLoadedChunk, LastSentPosition, LookDirection, Physics, Position};
use azalea_physics::PhysicsSet;
>>>>>>> 9fa6957f
use azalea_protocol::packets::game::serverbound_player_command_packet::ServerboundPlayerCommandPacket;
use azalea_protocol::packets::game::{
    serverbound_move_player_pos_packet::ServerboundMovePlayerPosPacket,
    serverbound_move_player_pos_rot_packet::ServerboundMovePlayerPosRotPacket,
    serverbound_move_player_rot_packet::ServerboundMovePlayerRotPacket,
    serverbound_move_player_status_only_packet::ServerboundMovePlayerStatusOnlyPacket,
};
use azalea_world::{MinecraftEntityId, MoveEntityError};
use bevy_app::{App, FixedUpdate, Plugin, Update};
use bevy_ecs::prelude::{Event, EventWriter};
use bevy_ecs::{
    component::Component, entity::Entity, event::EventReader, query::With,
    schedule::IntoSystemConfigs, system::Query,
};
use std::backtrace::Backtrace;
use thiserror::Error;

#[derive(Error, Debug)]
pub enum MovePlayerError {
    #[error("Player is not in world")]
    PlayerNotInWorld(Backtrace),
    #[error("{0}")]
    Io(#[from] std::io::Error),
}

impl From<MoveEntityError> for MovePlayerError {
    fn from(err: MoveEntityError) -> Self {
        match err {
            MoveEntityError::EntityDoesNotExist(backtrace) => {
                MovePlayerError::PlayerNotInWorld(backtrace)
            }
        }
    }
}

pub struct PlayerMovePlugin;

impl Plugin for PlayerMovePlugin {
    fn build(&self, app: &mut App) {
        app.add_event::<StartWalkEvent>()
            .add_event::<StartSprintEvent>()
            .add_systems(Update, (sprint_listener, walk_listener).chain())
            .add_systems(
                FixedUpdate,
                (
                    (tick_controls, local_player_ai_step)
                        .chain()
                        .in_set(PhysicsSet)
                        .before(ai_step),
                    send_sprinting_if_needed.after(update_in_loaded_chunk),
                    send_position.after(PhysicsSet),
                )
                    .chain(),
            );
    }
}

impl Client {
    /// Set whether we're jumping. This acts as if you held space in
    /// vanilla. If you want to jump once, use the `jump` function.
    ///
    /// If you're making a realistic client, calling this function every tick is
    /// recommended.
    pub fn set_jumping(&mut self, jumping: bool) {
        let mut ecs = self.ecs.lock();
        let mut jumping_mut = self.query::<&mut Jumping>(&mut ecs);
        **jumping_mut = jumping;
    }

    /// Returns whether the player will try to jump next tick.
    pub fn jumping(&self) -> bool {
        let mut ecs = self.ecs.lock();
        let jumping_ref = self.query::<&Jumping>(&mut ecs);
        **jumping_ref
    }

    /// Sets the direction the client is looking. `y_rot` is yaw (looking to the
    /// side), `x_rot` is pitch (looking up and down). You can get these
    /// numbers from the vanilla f3 screen.
    /// `y_rot` goes from -180 to 180, and `x_rot` goes from -90 to 90.
    pub fn set_direction(&mut self, y_rot: f32, x_rot: f32) {
        let mut ecs = self.ecs.lock();
        let mut look_direction = self.query::<&mut LookDirection>(&mut ecs);

        (look_direction.y_rot, look_direction.x_rot) = (y_rot, x_rot);
    }
}

/// A component that contains the look direction that was last sent over the
/// network.
#[derive(Debug, Component, Clone, Default)]
pub struct LastSentLookDirection {
    pub x_rot: f32,
    pub y_rot: f32,
}

/// Component for entities that can move and sprint. Usually only in
/// [`LocalPlayer`] entities.
#[derive(Default, Component, Clone)]
pub struct PhysicsState {
    /// Minecraft only sends a movement packet either after 20 ticks or if the
    /// player moved enough. This is that tick counter.
    pub position_remainder: u32,
    pub was_sprinting: bool,
    // Whether we're going to try to start sprinting this tick. Equivalent to
    // holding down ctrl for a tick.
    pub trying_to_sprint: bool,

    pub move_direction: WalkDirection,
    pub forward_impulse: f32,
    pub left_impulse: f32,
}

#[allow(clippy::type_complexity)]
pub fn send_position(
    mut query: Query<
        (
            Entity,
            &Position,
            &LookDirection,
            &mut PhysicsState,
            &mut LastSentPosition,
            &mut Physics,
            &mut LastSentLookDirection,
        ),
<<<<<<< HEAD
        &LocalEntityInLoadedChunk,
=======
        With<InLoadedChunk>,
>>>>>>> 9fa6957f
    >,
    mut send_packet_events: EventWriter<SendPacketEvent>,
) {
    for (
        entity,
        position,
        direction,
        mut physics_state,
        mut last_sent_position,
        mut physics,
        mut last_direction,
    ) in query.iter_mut()
    {
        let packet = {
            // TODO: the camera being able to be controlled by other entities isn't
            // implemented yet if !self.is_controlled_camera() { return };

            let x_delta = position.x - last_sent_position.x;
            let y_delta = position.y - last_sent_position.y;
            let z_delta = position.z - last_sent_position.z;
            let y_rot_delta = (direction.y_rot - last_direction.y_rot) as f64;
            let x_rot_delta = (direction.x_rot - last_direction.x_rot) as f64;

            physics_state.position_remainder += 1;

            // boolean sendingPosition = Mth.lengthSquared(xDelta, yDelta, zDelta) >
            // Mth.square(2.0E-4D) || this.positionReminder >= 20;
            let sending_position = ((x_delta.powi(2) + y_delta.powi(2) + z_delta.powi(2))
                > 2.0e-4f64.powi(2))
                || physics_state.position_remainder >= 20;
            let sending_direction = y_rot_delta != 0.0 || x_rot_delta != 0.0;

            // if self.is_passenger() {
            //   TODO: posrot packet for being a passenger
            // }
            let packet = if sending_position && sending_direction {
                Some(
                    ServerboundMovePlayerPosRotPacket {
                        x: position.x,
                        y: position.y,
                        z: position.z,
                        x_rot: direction.x_rot,
                        y_rot: direction.y_rot,
                        on_ground: physics.on_ground,
                    }
                    .get(),
                )
            } else if sending_position {
                Some(
                    ServerboundMovePlayerPosPacket {
                        x: position.x,
                        y: position.y,
                        z: position.z,
                        on_ground: physics.on_ground,
                    }
                    .get(),
                )
            } else if sending_direction {
                Some(
                    ServerboundMovePlayerRotPacket {
                        x_rot: direction.x_rot,
                        y_rot: direction.y_rot,
                        on_ground: physics.on_ground,
                    }
                    .get(),
                )
            } else if physics.last_on_ground != physics.on_ground {
                Some(
                    ServerboundMovePlayerStatusOnlyPacket {
                        on_ground: physics.on_ground,
                    }
                    .get(),
                )
            } else {
                None
            };

            if sending_position {
                **last_sent_position = **position;
                physics_state.position_remainder = 0;
            }
            if sending_direction {
                last_direction.y_rot = direction.y_rot;
                last_direction.x_rot = direction.x_rot;
            }

            physics.last_on_ground = physics.on_ground;
            // minecraft checks for autojump here, but also autojump is bad so

            packet
        };

        if let Some(packet) = packet {
            send_packet_events.send(SendPacketEvent { entity, packet });
        }
    }
}

fn send_sprinting_if_needed(
    mut query: Query<(Entity, &MinecraftEntityId, &Sprinting, &mut PhysicsState)>,
    mut send_packet_events: EventWriter<SendPacketEvent>,
) {
    for (entity, minecraft_entity_id, sprinting, mut physics_state) in query.iter_mut() {
        let was_sprinting = physics_state.was_sprinting;
        if **sprinting != was_sprinting {
            let sprinting_action = if **sprinting {
                azalea_protocol::packets::game::serverbound_player_command_packet::Action::StartSprinting
            } else {
                azalea_protocol::packets::game::serverbound_player_command_packet::Action::StopSprinting
            };
            send_packet_events.send(SendPacketEvent {
                entity,
                packet: ServerboundPlayerCommandPacket {
                    id: **minecraft_entity_id,
                    action: sprinting_action,
                    data: 0,
                }
                .get(),
            });
            physics_state.was_sprinting = **sprinting;
        }
    }
}

/// Update the impulse from self.move_direction. The multipler is used for
/// sneaking.
pub(crate) fn tick_controls(mut query: Query<&mut PhysicsState>) {
    for mut physics_state in query.iter_mut() {
        let multiplier: Option<f32> = None;

        let mut forward_impulse: f32 = 0.;
        let mut left_impulse: f32 = 0.;
        let move_direction = physics_state.move_direction;
        match move_direction {
            WalkDirection::Forward | WalkDirection::ForwardRight | WalkDirection::ForwardLeft => {
                forward_impulse += 1.;
            }
            WalkDirection::Backward
            | WalkDirection::BackwardRight
            | WalkDirection::BackwardLeft => {
                forward_impulse -= 1.;
            }
            _ => {}
        };
        match move_direction {
            WalkDirection::Right | WalkDirection::ForwardRight | WalkDirection::BackwardRight => {
                left_impulse += 1.;
            }
            WalkDirection::Left | WalkDirection::ForwardLeft | WalkDirection::BackwardLeft => {
                left_impulse -= 1.;
            }
            _ => {}
        };
        physics_state.forward_impulse = forward_impulse;
        physics_state.left_impulse = left_impulse;

        if let Some(multiplier) = multiplier {
            physics_state.forward_impulse *= multiplier;
            physics_state.left_impulse *= multiplier;
        }
    }
}

/// Makes the bot do one physics tick. Note that this is already handled
/// automatically by the client.
pub fn local_player_ai_step(
    mut query: Query<
<<<<<<< HEAD
        (&PhysicsState, &mut Physics, &mut Sprinting, &mut Attributes),
        With<LocalEntityInLoadedChunk>,
=======
        (
            &mut PhysicsState,
            &mut Physics,
            &mut Sprinting,
            &mut Attributes,
        ),
        With<InLoadedChunk>,
>>>>>>> 9fa6957f
    >,
) {
    for (physics_state, mut physics, mut sprinting, mut attributes) in query.iter_mut() {
        // server ai step
        physics.xxa = physics_state.left_impulse;
        physics.zza = physics_state.forward_impulse;

        // TODO: food data and abilities
        // let has_enough_food_to_sprint = self.food_data().food_level ||
        // self.abilities().may_fly;
        let has_enough_food_to_sprint = true;

        // TODO: double tapping w to sprint i think

        let trying_to_sprint = physics_state.trying_to_sprint;

        if !**sprinting
            && (
                // !self.is_in_water()
                // || self.is_underwater() &&
                has_enough_impulse_to_start_sprinting(physics_state)
                    && has_enough_food_to_sprint
                    // && !self.using_item()
                    // && !self.has_effect(MobEffects.BLINDNESS)
                    && trying_to_sprint
            )
        {
            set_sprinting(true, &mut sprinting, &mut attributes);
        }
    }
}

impl Client {
    /// Start walking in the given direction. To sprint, use
    /// [`Client::sprint`]. To stop walking, call walk with
    /// `WalkDirection::None`.
    ///
    /// # Examples
    ///
    /// Walk for 1 second
    /// ```rust,no_run
    /// # use azalea_client::{Client, WalkDirection};
    /// # use std::time::Duration;
    /// # async fn example(mut bot: Client) {
    /// bot.walk(WalkDirection::Forward);
    /// tokio::time::sleep(Duration::from_secs(1)).await;
    /// bot.walk(WalkDirection::None);
    /// # }
    /// ```
    pub fn walk(&mut self, direction: WalkDirection) {
        let mut ecs = self.ecs.lock();
        ecs.send_event(StartWalkEvent {
            entity: self.entity,
            direction,
        });
    }

    /// Start sprinting in the given direction. To stop moving, call
    /// [`Client::walk(WalkDirection::None)`]
    ///
    /// # Examples
    ///
    /// Sprint for 1 second
    /// ```rust,no_run
    /// # use azalea_client::{Client, WalkDirection, SprintDirection};
    /// # use std::time::Duration;
    /// # async fn example(mut bot: Client) {
    /// bot.sprint(SprintDirection::Forward);
    /// tokio::time::sleep(Duration::from_secs(1)).await;
    /// bot.walk(WalkDirection::None);
    /// # }
    /// ```
    pub fn sprint(&mut self, direction: SprintDirection) {
        let mut ecs = self.ecs.lock();
        ecs.send_event(StartSprintEvent {
            entity: self.entity,
            direction,
        });
    }
}

/// An event sent when the client starts walking. This does not get sent for
/// non-local entities.
#[derive(Event)]
pub struct StartWalkEvent {
    pub entity: Entity,
    pub direction: WalkDirection,
}

/// Start walking in the given direction. To sprint, use
/// [`Client::sprint`]. To stop walking, call walk with
/// `WalkDirection::None`.
pub fn walk_listener(
    mut events: EventReader<StartWalkEvent>,
    mut query: Query<(&mut PhysicsState, &mut Sprinting, &mut Attributes)>,
) {
    for event in events.iter() {
        if let Ok((mut physics_state, mut sprinting, mut attributes)) = query.get_mut(event.entity)
        {
            physics_state.move_direction = event.direction;
            physics_state.trying_to_sprint = false;
            set_sprinting(false, &mut sprinting, &mut attributes);
        }
    }
}

/// An event sent when the client starts sprinting. This does not get sent for
/// non-local entities.
#[derive(Event)]
pub struct StartSprintEvent {
    pub entity: Entity,
    pub direction: SprintDirection,
}
/// Start sprinting in the given direction.
pub fn sprint_listener(
    mut query: Query<&mut PhysicsState>,
    mut events: EventReader<StartSprintEvent>,
) {
    for event in events.iter() {
        if let Ok(mut physics_state) = query.get_mut(event.entity) {
            physics_state.move_direction = WalkDirection::from(event.direction);
            physics_state.trying_to_sprint = true;
        }
    }
}

/// Change whether we're sprinting by adding an attribute modifier to the
/// player. You should use the [`walk`] and [`sprint`] methods instead.
/// Returns if the operation was successful.
fn set_sprinting(
    sprinting: bool,
    currently_sprinting: &mut Sprinting,
    attributes: &mut Attributes,
) -> bool {
    **currently_sprinting = sprinting;
    if sprinting {
        attributes
            .speed
            .insert(azalea_entity::attributes::sprinting_modifier())
            .is_ok()
    } else {
        attributes
            .speed
            .remove(&azalea_entity::attributes::sprinting_modifier().uuid)
            .is_none()
    }
}

// Whether the player is moving fast enough to be able to start sprinting.
fn has_enough_impulse_to_start_sprinting(physics_state: &PhysicsState) -> bool {
    // if self.underwater() {
    //     self.has_forward_impulse()
    // } else {
    physics_state.forward_impulse > 0.8
    // }
}

#[derive(Clone, Copy, Debug, Default)]
pub enum WalkDirection {
    #[default]
    None,
    Forward,
    Backward,
    Left,
    Right,
    ForwardRight,
    ForwardLeft,
    BackwardRight,
    BackwardLeft,
}

/// The directions that we can sprint in. It's a subset of [`WalkDirection`].
#[derive(Clone, Copy, Debug)]
pub enum SprintDirection {
    Forward,
    ForwardRight,
    ForwardLeft,
}

impl From<SprintDirection> for WalkDirection {
    fn from(d: SprintDirection) -> Self {
        match d {
            SprintDirection::Forward => WalkDirection::Forward,
            SprintDirection::ForwardRight => WalkDirection::ForwardRight,
            SprintDirection::ForwardLeft => WalkDirection::ForwardLeft,
        }
    }
}<|MERGE_RESOLUTION|>--- conflicted
+++ resolved
@@ -1,15 +1,8 @@
 use crate::client::Client;
-<<<<<<< HEAD
-use crate::local_player::{update_in_loaded_chunk, LocalEntityInLoadedChunk, SendPacketEvent};
-use azalea_entity::{metadata::Sprinting, Attributes, Jumping};
-use azalea_entity::{LastSentPosition, LookDirection, Physics, Position};
-use azalea_physics::{ai_step, handle_force_jump, PhysicsSet};
-=======
-use crate::local_player::LocalPlayer;
+use crate::local_player::SendPacketEvent;
 use azalea_entity::{metadata::Sprinting, Attributes, Jumping};
 use azalea_entity::{InLoadedChunk, LastSentPosition, LookDirection, Physics, Position};
-use azalea_physics::PhysicsSet;
->>>>>>> 9fa6957f
+use azalea_physics::{ai_step, PhysicsSet};
 use azalea_protocol::packets::game::serverbound_player_command_packet::ServerboundPlayerCommandPacket;
 use azalea_protocol::packets::game::{
     serverbound_move_player_pos_packet::ServerboundMovePlayerPosPacket,
@@ -59,7 +52,7 @@
                         .chain()
                         .in_set(PhysicsSet)
                         .before(ai_step),
-                    send_sprinting_if_needed.after(update_in_loaded_chunk),
+                    send_sprinting_if_needed.after(azalea_entity::update_in_loaded_chunk),
                     send_position.after(PhysicsSet),
                 )
                     .chain(),
@@ -135,11 +128,7 @@
             &mut Physics,
             &mut LastSentLookDirection,
         ),
-<<<<<<< HEAD
-        &LocalEntityInLoadedChunk,
-=======
         With<InLoadedChunk>,
->>>>>>> 9fa6957f
     >,
     mut send_packet_events: EventWriter<SendPacketEvent>,
 ) {
@@ -307,18 +296,8 @@
 /// automatically by the client.
 pub fn local_player_ai_step(
     mut query: Query<
-<<<<<<< HEAD
         (&PhysicsState, &mut Physics, &mut Sprinting, &mut Attributes),
-        With<LocalEntityInLoadedChunk>,
-=======
-        (
-            &mut PhysicsState,
-            &mut Physics,
-            &mut Sprinting,
-            &mut Attributes,
-        ),
         With<InLoadedChunk>,
->>>>>>> 9fa6957f
     >,
 ) {
     for (physics_state, mut physics, mut sprinting, mut attributes) in query.iter_mut() {

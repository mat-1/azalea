--- conflicted
+++ resolved
@@ -35,13 +35,8 @@
     start_ecs_runner, Client, DefaultPlugins, JoinError, JoinedClientBundle, StartClientOpts,
     TickBroadcast,
 };
-<<<<<<< HEAD
-pub use events::{ClientboundPacket, Event};
-pub use local_player::{GameProfileComponent, InstanceHolder, TabList};
-=======
 pub use events::Event;
 pub use local_player::{GameProfileComponent, Hunger, InstanceHolder, TabList};
->>>>>>> 2992fc6b
 pub use movement::{
     PhysicsState, SprintDirection, StartSprintEvent, StartWalkEvent, WalkDirection,
 };

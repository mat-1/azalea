<<<<<<< HEAD
//! Significantly abstract [`azalea_protocol`] so it's actually usable for
//! real clients. If you want to make bots, however, you should use the
=======
//! Significantly abstract [`azalea_protocol`] so it's actually useable for
//! real clients. If you want to make bots, you should use the
>>>>>>> fa57d036
//! [`azalea`] crate instead.
//!
//! [`azalea_protocol`]: https://docs.rs/azalea-protocol
//! [`azalea`]: https://docs.rs/azalea

#![feature(provide_any)]

mod account;
mod chat;
mod client;
mod get_mc_dir;
mod movement;
pub mod ping;
mod player;

pub use account::Account;
pub use client::{ChatPacket, Client, ClientInformation, Event, JoinError};
pub use movement::MoveDirection;
pub use player::Player;

#[cfg(test)]
mod tests {
    #[test]
    fn it_works() {
        let result = 2 + 2;
        assert_eq!(result, 4);
    }
}<|MERGE_RESOLUTION|>--- conflicted
+++ resolved
@@ -1,10 +1,5 @@
-<<<<<<< HEAD
-//! Significantly abstract [`azalea_protocol`] so it's actually usable for
-//! real clients. If you want to make bots, however, you should use the
-=======
 //! Significantly abstract [`azalea_protocol`] so it's actually useable for
 //! real clients. If you want to make bots, you should use the
->>>>>>> fa57d036
 //! [`azalea`] crate instead.
 //!
 //! [`azalea_protocol`]: https://docs.rs/azalea-protocol

from lib.utils import to_camel_case, to_snake_case, get_dir_location, upper_first_letter
from lib.mappings import Mappings
from typing import Optional
import re

METADATA_RS_DIR = get_dir_location(
    '../azalea-world/src/entity/metadata.rs')


def generate_entity_metadata(burger_entity_data: dict, mappings: Mappings):
    # TODO: auto generate this and use it for generating the EntityDataValue enum
    metadata_types = [
        {'name': 'Byte', 'type': 'u8'},
        {'name': 'Int', 'type': 'i32'},
        {'name': 'Float', 'type': 'f32'},
        {'name': 'String', 'type': 'String'},
        {'name': 'FormattedText', 'type': 'FormattedText'},
        {'name': 'OptionalFormattedText', 'type': 'Option<FormattedText>'},
        {'name': 'ItemStack', 'type': 'Slot'},
        {'name': 'Boolean', 'type': 'bool'},
        {'name': 'Rotations', 'type': 'Rotations'},
        {'name': 'BlockPos', 'type': 'BlockPos'},
        {'name': 'OptionalBlockPos', 'type': 'Option<BlockPos>'},
        {'name': 'Direction', 'type': 'Direction'},
        {'name': 'OptionalUuid', 'type': 'Option<Uuid>'},
        {'name': 'OptionalBlockState', 'type': 'Option<BlockState>'},
        {'name': 'CompoundTag', 'type': 'azalea_nbt::Tag'},
        {'name': 'Particle', 'type': 'Particle'},
        {'name': 'VillagerData', 'type': 'VillagerData'},
        {'name': 'OptionalUnsignedInt', 'type': 'Option<u32>'},
        {'name': 'Pose', 'type': 'Pose'},
        {'name': 'CatVariant', 'type': 'azalea_registry::CatVariant'},
        {'name': 'FrogVariant', 'type': 'azalea_registry::FrogVariant'},
        {'name': 'GlobalPos', 'type': 'GlobalPos'},
        {'name': 'PaintingVariant', 'type': 'azalea_registry::PaintingVariant'}
    ]

    code = []
<<<<<<< HEAD
    code.append('// This file is generated from codegen/lib/code/entity.py.')
    code.append("// Don't change it manually!")
    code.append('')
    code.append('#![allow(clippy::clone_on_copy, clippy::derivable_impls)]')
    code.append('use super::{EntityDataValue, Rotations, VillagerData, Pose};')
    code.append('use azalea_block::BlockState;')
    code.append('use azalea_chat::Component;')
    code.append('use azalea_core::{BlockPos, Direction, Particle, Slot};')
    code.append('use std::{collections::VecDeque, ops::{Deref, DerefMut}};')
    code.append('use uuid::Uuid;')
    code.append('')

    entity_structs = []

    parent_field_name = None
    for entity_id in burger_entity_data:
        entity_parents = get_entity_parents(entity_id, burger_entity_data)
        entity_metadata = get_entity_metadata(entity_id, burger_entity_data)
        entity_metadata_names = get_entity_metadata_names(
            entity_id, burger_entity_data, mappings)

        struct_name: str = upper_first_letter(
            to_camel_case(entity_parents[0].replace('~', '')))
        parent_struct_name: Optional[str] = upper_first_letter(to_camel_case(
            entity_parents[1].replace('~', ''))) if (len(entity_parents) >= 2) else None
        if parent_struct_name:
            parent_field_name = to_snake_case(parent_struct_name)
        if not entity_parents[0].startswith('~'):
            entity_structs.append(struct_name)
=======
    code.append('''#![allow(clippy::single_match)]

// This file is generated from codegen/lib/code/entity.py.
// Don't change it manually!

use super::{EntityDataItem, EntityDataValue, OptionalUnsignedInt, Pose, Rotations, VillagerData};
use azalea_block::BlockState;
use azalea_chat::FormattedText;
use azalea_core::{BlockPos, Direction, Particle, Slot};
use azalea_ecs::{bundle::Bundle, component::Component};
use derive_more::{Deref, DerefMut};
use thiserror::Error;
use uuid::Uuid;

#[derive(Error, Debug)]
pub enum UpdateMetadataError {
    #[error("Wrong type ({0:?})")]
    WrongType(EntityDataValue),
}
impl From<EntityDataValue> for UpdateMetadataError {
    fn from(value: EntityDataValue) -> Self {
        Self::WrongType(value)
    }
}
''')

    # types that are only ever used in one entity
    single_use_imported_types = {'particle', 'pose'}

    added_metadata_fields = set()

    # a dict of { entity_id: { field_name: new_name } }
    field_name_map = {}

    # build the duplicate_field_names set
    previous_field_names = set()
    duplicate_field_names = set()
    for entity_id in burger_entity_data.keys():
        field_name_map[entity_id] = {}
        for field_name_or_bitfield in get_entity_metadata_names(entity_id, burger_entity_data, mappings).values():
            if isinstance(field_name_or_bitfield, str):
                if field_name_or_bitfield in previous_field_names:
                    duplicate_field_names.add(field_name_or_bitfield)
                else:
                    previous_field_names.add(field_name_or_bitfield)
            else:
                for mask, name in field_name_or_bitfield.items():
                    if name in previous_field_names:
                        duplicate_field_names.add(name)
                    else:
                        previous_field_names.add(name)

        # oh and also just add the entity id to the duplicate field names to
        # make sure entity names don't clash with field names
        duplicate_field_names.add(entity_id)

    # make sure these types are only ever made once
    for name in single_use_imported_types:
        if name in duplicate_field_names:
            raise Exception(f'{name} should only exist once')

    # and now figure out what to rename them to
    for entity_id in burger_entity_data.keys():
        for index, field_name_or_bitfield in get_entity_metadata_names(entity_id, burger_entity_data, mappings).items():
            if isinstance(field_name_or_bitfield, str):
                new_field_name = field_name_or_bitfield
                if new_field_name == 'type':
                    new_field_name = 'kind'
                if field_name_or_bitfield in duplicate_field_names:
                    field_name_map[entity_id][
                        field_name_or_bitfield] = f'{entity_id.strip("~")}_{new_field_name}'
            else:
                for mask, name in field_name_or_bitfield.items():
                    new_field_name = name
                    if new_field_name == 'type':
                        new_field_name = 'kind'
                    if name in duplicate_field_names:
                        field_name_map[entity_id][name] = f'{entity_id.strip("~")}_{new_field_name}'

    def new_entity(entity_id: str):
        # note: fields are components

        # if it doesn't start with ~ then also make a marker struct and Query struct for it
        all_field_names_or_bitfields = []
        entity_ids_for_all_field_names_or_bitfields = []
        entity_metadatas = []

        def maybe_rename_field(name: str, index: int) -> str:
            if name in field_name_map[entity_ids_for_all_field_names_or_bitfields[index]]:
                return field_name_map[entity_ids_for_all_field_names_or_bitfields[index]][name]
            return name

        parents = get_entity_parents(entity_id, burger_entity_data)
        for parent_id in list(reversed(parents)):
            for index, name_or_bitfield in get_entity_metadata_names(parent_id, burger_entity_data, mappings).items():
                assert index == len(all_field_names_or_bitfields)
                all_field_names_or_bitfields.append(name_or_bitfield)
                entity_ids_for_all_field_names_or_bitfields.append(parent_id)
            entity_metadatas.extend(get_entity_metadata(
                parent_id, burger_entity_data))
        parent_id = parents[1] if len(parents) > 1 else None

        # now add all the fields/component structs
        for index, name_or_bitfield in enumerate(all_field_names_or_bitfields):
            # make sure we only ever make these structs once
            hashable_name_or_bitfield = str(
                name_or_bitfield) + entity_ids_for_all_field_names_or_bitfields[index]
            if hashable_name_or_bitfield in added_metadata_fields:
                continue
            added_metadata_fields.add(hashable_name_or_bitfield)
>>>>>>> a72b7683

            if isinstance(name_or_bitfield, str):
                # we just use the imported type instead of making our own
                if name_or_bitfield in single_use_imported_types:
                    continue

                name_or_bitfield = maybe_rename_field(name_or_bitfield, index)

                struct_name = upper_first_letter(
                    to_camel_case(name_or_bitfield))
                type_id = next(filter(lambda i: i['index'] == index, entity_metadatas))[
                    'type_id']
                metadata_type_data = metadata_types[type_id]
                rust_type = metadata_type_data['type']

                code.append(f'#[derive(Component, Deref, DerefMut)]')
                code.append(f'pub struct {struct_name}(pub {rust_type});')
            else:
                # if it's a bitfield just make a struct for each bit
                for mask, name in name_or_bitfield.items():
                    name = maybe_rename_field(name, index)
                    struct_name = upper_first_letter(to_camel_case(name))
                    code.append(f'#[derive(Component, Deref, DerefMut)]')
                    code.append(f'pub struct {struct_name}(pub bool);')

        # add the entity struct and Bundle struct
        struct_name: str = upper_first_letter(
            to_camel_case(entity_id.lstrip('~')))
        code.append(f'#[derive(Component)]')
        code.append(f'pub struct {struct_name};')

        parent_struct_name = upper_first_letter(
            to_camel_case(parent_id.lstrip("~"))) if parent_id else None

        # impl Allay {
        #     pub fn apply_metadata(
        #         entity: &mut azalea_ecs::system::EntityCommands,
        #         d: EntityDataItem,
        #     ) -> Result<(), UpdateMetadataError> {
        #         match d.index {
        #             0..=15 => AbstractCreatureBundle::apply_metadata(entity, d)?,
        #             16 => entity.insert(Dancing(d.value.into_boolean()?)),
        #             17 => entity.insert(CanDuplicate(d.value.into_boolean()?)),
        #         }
        #         Ok(())
        #     }
        # }
        code.append(f'impl {struct_name} {{')
        code.append(
            f'    pub fn apply_metadata(entity: &mut azalea_ecs::system::EntityCommands, d: EntityDataItem) -> Result<(), UpdateMetadataError> {{')
        code.append(f'        match d.index {{')

        parent_last_index = -1
        for index, name_or_bitfield in enumerate(all_field_names_or_bitfields):
            is_from_parent = entity_ids_for_all_field_names_or_bitfields[index] != entity_id
            if is_from_parent:
                parent_last_index = index
        if parent_last_index != -1:
            code.append(
                f'            0..={parent_last_index} => {parent_struct_name}::apply_metadata(entity, d)?,')

        for index, name_or_bitfield in enumerate(all_field_names_or_bitfields):
            if index <= parent_last_index:
                continue
            if isinstance(name_or_bitfield, str):
                name_or_bitfield = maybe_rename_field(
                    name_or_bitfield, index)

                field_struct_name = upper_first_letter(
                    to_camel_case(name_or_bitfield))
                if name_or_bitfield in single_use_imported_types:
                    field_struct_name = ''

                type_id = next(filter(lambda i: i['index'] == index, entity_metadatas))[
                    'type_id']
                metadata_type_data = metadata_types[type_id]
                rust_type = metadata_type_data['type']
                type_name = metadata_type_data['name']

<<<<<<< HEAD
                # TODO: burger doesn't get the default if it's a complex type
                # like `Rotations`, so entities like armor stands will have the
                # wrong default metadatas. This should be added to Burger.
                if default is None:
                    # some types don't have Default implemented
                    if type_name == 'CompoundTag':
                        default = 'azalea_nbt::Tag::Compound(Default::default())'
                    elif type_name == 'CatVariant':
                        default = 'azalea_registry::CatVariant::Tabby'
                    elif type_name == 'PaintingVariant':
                        default = 'azalea_registry::PaintingVariant::Kebab'
                    elif type_name == 'FrogVariant':
                        default = 'azalea_registry::FrogVariant::Temperate'
                    else:
                        default = 'Default::default()'
                else:
                    if type_name == 'Boolean':
                        default = 'true' if default else 'false'
                    elif type_name == 'String':
                        string_escaped = default.replace('"', '\\"')
                        default = f'"{string_escaped}".to_string()'
                    elif type_name == 'BlockPos':
                        default = f'BlockPos::new{default}'
                    elif type_name == 'OptionalBlockPos':  # Option<BlockPos>
                        default = f'Some(BlockPos::new{default})' if default != 'Empty' else 'None'
                    elif type_name == 'OptionalUuid':
                        default = f'Some(uuid::uuid!({default}))' if default != 'Empty' else 'None'
                    elif type_name == 'OptionalUnsignedInt':
                        default = f'Some({default})' if default != 'Empty' else 'None'
                    elif type_name == 'ItemStack':
                        default = f'Slot::Present({default})' if default != 'Empty' else 'Slot::Empty'
                    elif type_name == 'OptionalBlockState':
                        default = f'Some({default})' if default != 'Empty' else 'None'
                    elif type_name == 'OptionalComponent':
                        default = f'Some({default})' if default != 'Empty' else 'None'
                    elif type_name == 'CompoundTag':
                        default = f'azalea_nbt::Tag::Compound({default})' if default != 'Empty' else 'azalea_nbt::Tag::Compound(Default::default())'

                print(default, name_or_bitfield, type_name)
                name = name_or_bitfield
                if name == 'type':
                    name = 'kind'
                default_fields_code.append(f'{name}: {default}')
=======
                type_name_field = to_snake_case(type_name)
                read_field_code = f'{field_struct_name}(d.value.into_{type_name_field}()?)' if field_struct_name else f'd.value.into_{type_name_field}()?'
                code.append(
                    f'            {index} => {{ entity.insert({read_field_code}); }},')
>>>>>>> a72b7683
            else:
                code.append(f'                {index} => {{')
                code.append(
                    f'let bitfield = d.value.into_byte()?;')
                for mask, name in name_or_bitfield.items():
                    name = maybe_rename_field(name, index)
                    field_struct_name = upper_first_letter(to_camel_case(name))

                    code.append(
                        f'entity.insert({field_struct_name}(bitfield & {mask} != 0));')
                code.append('            },')
        code.append('            _ => {}')
        code.append('        }')
        code.append('        Ok(())')
        code.append('    }')
        code.append('}')
        code.append('')

        # #[derive(Bundle)]
        # struct AllayBundle {
        #     health: Health,
        #     ...
        #     dancing: Dancing,
        #     can_duplicate: CanDuplicate,
        # }
        bundle_struct_name = f'{struct_name}MetadataBundle'
        code.append(f'')
        code.append(f'#[derive(Bundle)]')
        code.append(f'pub struct {bundle_struct_name} {{')
        code.append(
            f'    _marker: {struct_name},')
        if parent_struct_name:
            code.append(
                f'    parent: {parent_struct_name}MetadataBundle,')
        for index, name_or_bitfield in get_entity_metadata_names(entity_id, burger_entity_data, mappings).items():
            if isinstance(name_or_bitfield, str):
                name_or_bitfield = maybe_rename_field(
                    name_or_bitfield, index)
                struct_name = upper_first_letter(
                    to_camel_case(name_or_bitfield))
                code.append(
                    f'    {name_or_bitfield}: {struct_name},')
            else:
                for mask, name in name_or_bitfield.items():
                    name = maybe_rename_field(name, index)

                    struct_name = upper_first_letter(to_camel_case(name))
                    code.append(f'    {name}: {struct_name},')
        code.append('}')

        # impl Default for AllayBundle {
        #     fn default() -> Self {
        #         Self {
        #             _marker: Allay,
        #             parent: AbstractCreatureBundle {
        #                 on_fire: OnFire(false),
        #                 shift_key_down: ShiftKeyDown(false),
        #             },
        #             sprinting: Sprinting(false),
        #             swimming: Swimming(false)
        #        }
        #     }
        # }
        code.append(f'impl Default for {bundle_struct_name} {{')
        code.append(
            '    fn default() -> Self {')

        def generate_fields(this_entity_id: str):
            # on_fire: OnFire(false),
            # shift_key_down: ShiftKeyDown(false),

            # _marker
            this_entity_struct_name = upper_first_letter(
                to_camel_case(this_entity_id.lstrip('~')))
            code.append(
                f'            _marker: {this_entity_struct_name},')

            # if it has a parent, put it (do recursion)
            # parent: AbstractCreatureBundle { ... },
            this_entity_parent_ids = get_entity_parents(
                this_entity_id, burger_entity_data)
            this_entity_parent_id = this_entity_parent_ids[1] if len(
                this_entity_parent_ids) > 1 else None
            if this_entity_parent_id:
                bundle_struct_name = upper_first_letter(
                    to_camel_case(this_entity_parent_id.lstrip('~'))) + 'MetadataBundle'
                code.append(
                    f'            parent: {bundle_struct_name} {{')
                generate_fields(this_entity_parent_id)
                code.append(
                    '            },')

            for index, name_or_bitfield in get_entity_metadata_names(this_entity_id, burger_entity_data, mappings).items():
                default = next(filter(lambda i: i['index'] == index, entity_metadatas)).get(
                    'default', 'Default::default()')
                if isinstance(name_or_bitfield, str):
                    type_id = next(filter(lambda i: i['index'] == index, entity_metadatas))[
                        'type_id']
                    metadata_type_data = metadata_types[type_id]
                    type_name = metadata_type_data['name']

                    name = maybe_rename_field(name_or_bitfield, index)

                    # TODO: burger doesn't get the default if it's a complex type
                    # like `Rotations`, so entities like armor stands will have the
                    # wrong default metadatas. This should be added to Burger.
                    if default is None:
                        # some types don't have Default implemented
                        if type_name == 'CompoundTag':
                            default = 'azalea_nbt::Tag::Compound(Default::default())'
                        elif type_name == 'CatVariant':
                            default = 'azalea_registry::CatVariant::Tabby'
                        elif type_name == 'PaintingVariant':
                            default = 'azalea_registry::PaintingVariant::Kebab'
                        elif type_name == 'FrogVariant':
                            default = 'azalea_registry::FrogVariant::Temperate'
                        elif type_name == 'VillagerData':
                            default = 'VillagerData { kind: azalea_registry::VillagerKind::Plains, profession: azalea_registry::VillagerProfession::None, level: 0 }'
                        else:
                            default = f'{type_name}::default()' if name in single_use_imported_types else 'Default::default()'
                    else:
                        if type_name == 'Boolean':
                            default = 'true' if default else 'false'
                        elif type_name == 'String':
                            string_escaped = default.replace('"', '\\"')
                            default = f'"{string_escaped}".to_string()'
                        elif type_name == 'BlockPos':
                            default = f'BlockPos::new{default}'
                        elif type_name == 'OptionalBlockPos':  # Option<BlockPos>
                            default = f'Some(BlockPos::new{default})' if default != 'Empty' else 'None'
                        elif type_name == 'OptionalUuid':
                            default = f'Some(uuid::uuid!({default}))' if default != 'Empty' else 'None'
                        elif type_name == 'OptionalUnsignedInt':
                            default = f'OptionalUnsignedInt(Some({default}))' if default != 'Empty' else 'OptionalUnsignedInt(None)'
                        elif type_name == 'ItemStack':
                            default = f'Slot::Present({default})' if default != 'Empty' else 'Slot::Empty'
                        elif type_name == 'BlockState':
                            default = f'{default}' if default != 'Empty' else 'BlockState::Air'
                        elif type_name == 'OptionalFormattedText':
                            default = f'Some({default})' if default != 'Empty' else 'None'
                        elif type_name == 'CompoundTag':
                            default = f'azalea_nbt::Tag::Compound({default})' if default != 'Empty' else 'azalea_nbt::Tag::Compound(Default::default())'
                    if name in single_use_imported_types:
                        code.append(f'            {name}: {default},')
                    else:
                        code.append(
                            f'            {name}: {upper_first_letter(to_camel_case(name))}({default}),')
                else:
                    # if it's a bitfield, we'll have to extract the default for
                    # each bool from each bit in the default
                    for mask, name in name_or_bitfield.items():
                        name = maybe_rename_field(name, index)
                        mask = int(mask, 0)
                        bit_default = 'true' if (
                            default & mask != 0) else 'false'
                        code.append(
                            f'            {name}: {upper_first_letter(to_camel_case(name))}({bit_default}),')
        code.append('        Self {')
        generate_fields(entity_id)
        code.append('        }')
        code.append('    }')
        code.append('}')
        code.append('')

    # parent_field_name = None
    for entity_id in burger_entity_data:
        new_entity(entity_id)

    # and now make the main apply_metadata
    # pub fn apply_metadata(
    #     entity: &mut azalea_ecs::system::EntityCommands,
    #     items: Vec<EntityDataItem>,
    # ) -> Result<(), UpdateMetadataError> {
    #     if entity.contains::<Allay>() {
    #         for d in items {
    #             Allay::apply_metadata(entity, d)?;
    #         }
    #         return Ok(());
    #     }
    #
    #     Ok(())
    # }
    code.append(
        f'''pub fn apply_metadata(
    entity: &mut azalea_ecs::system::EntityCommands,
    entity_kind: azalea_registry::EntityKind,
    items: Vec<EntityDataItem>,
) -> Result<(), UpdateMetadataError> {{
    match entity_kind {{''')
    for entity_id in burger_entity_data:
        if entity_id.startswith('~'):
            # not actually an entity
            continue
        struct_name: str = upper_first_letter(to_camel_case(entity_id))
        code.append(
            f'        azalea_registry::EntityKind::{struct_name} => {{')
        code.append('            for d in items {')
        code.append(
            f'                {struct_name}::apply_metadata(entity, d)?;')
        code.append('            }')
        code.append('        },')
    code.append('    }')
    code.append('    Ok(())')
    code.append('}')
    code.append('')

    # pub fn apply_default_metadata(entity: &mut azalea_ecs::system::EntityCommands, kind: azalea_registry::EntityKind) {
    #     match kind {
    #         azalea_registry::EntityKind::AreaEffectCloud => {
    #             entity.insert(AreaEffectCloudMetadataBundle::default());
    #         }
    #     }
    # }
    code.append(
        'pub fn apply_default_metadata(entity: &mut azalea_ecs::system::EntityCommands, kind: azalea_registry::EntityKind) {')
    code.append('    match kind {')
    for entity_id in burger_entity_data:
        if entity_id.startswith('~'):
            # not actually an entity
            continue
        struct_name: str = upper_first_letter(to_camel_case(entity_id))
        code.append(
            f'        azalea_registry::EntityKind::{struct_name} => {{')
        code.append(
            f'            entity.insert({struct_name}MetadataBundle::default());')
        code.append('        },')
    code.append('    }')
    code.append('}')
    code.append('')

    with open(METADATA_RS_DIR, 'w') as f:
        f.write('\n'.join(code))


def get_entity_parents(entity_id: str, burger_entity_data: dict):
    parents = []
    while entity_id:
        parents.append(entity_id)
        entity_id = get_entity_parent(entity_id, burger_entity_data)
    return parents


def get_entity_parent(entity_id: str, burger_entity_data: dict):
    entity_metadata = burger_entity_data[entity_id]['metadata']
    first_metadata = entity_metadata[0]
    return first_metadata.get('entity')


def get_entity_metadata(entity_id: str, burger_entity_data: dict):
    entity_metadata = burger_entity_data[entity_id]['metadata']
    entity_useful_metadata = []
    for metadata_item in entity_metadata:
        if 'data' in metadata_item:
            for metadata_attribute in metadata_item['data']:
                entity_useful_metadata.append({
                    'index': metadata_attribute['index'],
                    'type_id': metadata_attribute['serializer_id'],
                    'default': metadata_attribute.get('default')
                })
    return entity_useful_metadata

# returns a dict of {index: (name or bitfield)}


def get_entity_metadata_names(entity_id: str, burger_entity_data: dict, mappings: Mappings):
    entity_metadata = burger_entity_data[entity_id]['metadata']
    mapped_metadata_names = {}

    for metadata_item in entity_metadata:
        if 'data' in metadata_item:
            obfuscated_class = metadata_item['class']
            mojang_class = mappings.get_class(obfuscated_class)

            first_byte_index = None

            for metadata_attribute in metadata_item['data']:
                obfuscated_field = metadata_attribute['field']
                mojang_field = mappings.get_field(
                    obfuscated_class, obfuscated_field)
                pretty_mojang_name = prettify_mojang_field(mojang_field)
                mapped_metadata_names[metadata_attribute['index']
                                      ] = pretty_mojang_name

                if metadata_attribute['serializer'] == 'Byte' and first_byte_index is None:
                    first_byte_index = metadata_attribute['index']

            if metadata_item['bitfields'] and first_byte_index is not None:
                clean_bitfield = {}
                for bitfield_item in metadata_item['bitfields']:
                    bitfield_item_obfuscated_class = bitfield_item.get(
                        'class', obfuscated_class)
                    mojang_bitfield_item_name = mappings.get_method(
                        bitfield_item_obfuscated_class, bitfield_item['method'], '')
                    bitfield_item_name = prettify_mojang_method(
                        mojang_bitfield_item_name)
                    bitfield_hex_mask = hex(bitfield_item['mask'])
                    clean_bitfield[bitfield_hex_mask] = bitfield_item_name
                mapped_metadata_names[first_byte_index] = clean_bitfield
    return mapped_metadata_names


def prettify_mojang_field(mojang_field: str):
    # mojang names are like "DATA_AIR_SUPPLY" and that's ugly
    better_name = mojang_field
    if better_name.startswith('DATA_'):
        better_name = better_name[5:]

    # remove the weird "Id" from the end of names
    if better_name.endswith('_ID'):
        better_name = better_name[:-3]
    # remove the weird "id" from the front of names
    if better_name.startswith('ID_'):
        better_name = better_name[3:]

    return better_name.lower()


def prettify_mojang_method(mojang_method: str):
    better_name = mojang_method
    if better_name.endswith('()'):
        better_name = better_name[:-2]
    if re.match(r'is[A-Z]', better_name):
        better_name = better_name[2:]
    return to_snake_case(better_name)<|MERGE_RESOLUTION|>--- conflicted
+++ resolved
@@ -36,37 +36,6 @@
     ]
 
     code = []
-<<<<<<< HEAD
-    code.append('// This file is generated from codegen/lib/code/entity.py.')
-    code.append("// Don't change it manually!")
-    code.append('')
-    code.append('#![allow(clippy::clone_on_copy, clippy::derivable_impls)]')
-    code.append('use super::{EntityDataValue, Rotations, VillagerData, Pose};')
-    code.append('use azalea_block::BlockState;')
-    code.append('use azalea_chat::Component;')
-    code.append('use azalea_core::{BlockPos, Direction, Particle, Slot};')
-    code.append('use std::{collections::VecDeque, ops::{Deref, DerefMut}};')
-    code.append('use uuid::Uuid;')
-    code.append('')
-
-    entity_structs = []
-
-    parent_field_name = None
-    for entity_id in burger_entity_data:
-        entity_parents = get_entity_parents(entity_id, burger_entity_data)
-        entity_metadata = get_entity_metadata(entity_id, burger_entity_data)
-        entity_metadata_names = get_entity_metadata_names(
-            entity_id, burger_entity_data, mappings)
-
-        struct_name: str = upper_first_letter(
-            to_camel_case(entity_parents[0].replace('~', '')))
-        parent_struct_name: Optional[str] = upper_first_letter(to_camel_case(
-            entity_parents[1].replace('~', ''))) if (len(entity_parents) >= 2) else None
-        if parent_struct_name:
-            parent_field_name = to_snake_case(parent_struct_name)
-        if not entity_parents[0].startswith('~'):
-            entity_structs.append(struct_name)
-=======
     code.append('''#![allow(clippy::single_match)]
 
 // This file is generated from codegen/lib/code/entity.py.
@@ -177,7 +146,6 @@
             if hashable_name_or_bitfield in added_metadata_fields:
                 continue
             added_metadata_fields.add(hashable_name_or_bitfield)
->>>>>>> a72b7683
 
             if isinstance(name_or_bitfield, str):
                 # we just use the imported type instead of making our own
@@ -257,56 +225,10 @@
                 rust_type = metadata_type_data['type']
                 type_name = metadata_type_data['name']
 
-<<<<<<< HEAD
-                # TODO: burger doesn't get the default if it's a complex type
-                # like `Rotations`, so entities like armor stands will have the
-                # wrong default metadatas. This should be added to Burger.
-                if default is None:
-                    # some types don't have Default implemented
-                    if type_name == 'CompoundTag':
-                        default = 'azalea_nbt::Tag::Compound(Default::default())'
-                    elif type_name == 'CatVariant':
-                        default = 'azalea_registry::CatVariant::Tabby'
-                    elif type_name == 'PaintingVariant':
-                        default = 'azalea_registry::PaintingVariant::Kebab'
-                    elif type_name == 'FrogVariant':
-                        default = 'azalea_registry::FrogVariant::Temperate'
-                    else:
-                        default = 'Default::default()'
-                else:
-                    if type_name == 'Boolean':
-                        default = 'true' if default else 'false'
-                    elif type_name == 'String':
-                        string_escaped = default.replace('"', '\\"')
-                        default = f'"{string_escaped}".to_string()'
-                    elif type_name == 'BlockPos':
-                        default = f'BlockPos::new{default}'
-                    elif type_name == 'OptionalBlockPos':  # Option<BlockPos>
-                        default = f'Some(BlockPos::new{default})' if default != 'Empty' else 'None'
-                    elif type_name == 'OptionalUuid':
-                        default = f'Some(uuid::uuid!({default}))' if default != 'Empty' else 'None'
-                    elif type_name == 'OptionalUnsignedInt':
-                        default = f'Some({default})' if default != 'Empty' else 'None'
-                    elif type_name == 'ItemStack':
-                        default = f'Slot::Present({default})' if default != 'Empty' else 'Slot::Empty'
-                    elif type_name == 'OptionalBlockState':
-                        default = f'Some({default})' if default != 'Empty' else 'None'
-                    elif type_name == 'OptionalComponent':
-                        default = f'Some({default})' if default != 'Empty' else 'None'
-                    elif type_name == 'CompoundTag':
-                        default = f'azalea_nbt::Tag::Compound({default})' if default != 'Empty' else 'azalea_nbt::Tag::Compound(Default::default())'
-
-                print(default, name_or_bitfield, type_name)
-                name = name_or_bitfield
-                if name == 'type':
-                    name = 'kind'
-                default_fields_code.append(f'{name}: {default}')
-=======
                 type_name_field = to_snake_case(type_name)
                 read_field_code = f'{field_struct_name}(d.value.into_{type_name_field}()?)' if field_struct_name else f'd.value.into_{type_name_field}()?'
                 code.append(
                     f'            {index} => {{ entity.insert({read_field_code}); }},')
->>>>>>> a72b7683
             else:
                 code.append(f'                {index} => {{')
                 code.append(

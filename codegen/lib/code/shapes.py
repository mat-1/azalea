from lib.utils import get_dir_location, to_camel_case
from ..mappings import Mappings

COLLISION_BLOCKS_RS_DIR = get_dir_location(
    '../azalea-physics/src/collision/blocks.rs')


def generate_block_shapes(blocks_pixlyzer: dict, shapes: dict, aabbs: dict, block_states_report):
    blocks, shapes = simplify_shapes(blocks_pixlyzer, shapes, aabbs)

    code = generate_block_shapes_code(
        blocks, shapes, block_states_report)
    with open(COLLISION_BLOCKS_RS_DIR, 'w') as f:
        f.write(code)


def simplify_shapes(blocks: dict, shapes: dict, aabbs: dict):
    new_id_increment = 0

    new_shapes = {}
    old_id_to_new_id = {}

    old_id_to_new_id[None] = 0
    new_shapes[0] = ()
    new_id_increment += 1

    used_shape_ids = set()
    # determine the used shape ids
    for _block_id, block_data in blocks.items():
        block_shapes = [state.get('collision_shape')
                        for state in block_data['states'].values()]
        for s in block_shapes:
            used_shape_ids.add(s)

    for shape_id, shape in enumerate(shapes):
        if shape_id not in used_shape_ids: continue
        # pixlyzer gives us shapes as an index or list of indexes into the
        # aabbs list
        # and aabbs look like { "from": number or [x, y, z], "to": (number or vec3) }
        # convert them to [x1, y1, z1, x2, y2, z2]
        shape = [shape] if isinstance(shape, int) else shape
        shape = [aabbs[shape_aabb] for shape_aabb in shape]
        shape = tuple([(
            (tuple(part['from']) if isinstance(
                part['from'], list) else ((part['from'],)*3))
            + (tuple(part['to']) if isinstance(part['to'], list)
               else ((part['to'],)*3))
        ) for part in shape])

        old_id_to_new_id[shape_id] = new_id_increment
        new_shapes[new_id_increment] = shape
        new_id_increment += 1

    # now map the blocks to the new shape ids
    new_blocks = {}
    for block_id, block_data in blocks.items():
        block_id = block_id.split(':')[-1]
        block_shapes = [state.get('collision_shape')
                        for state in block_data['states'].values()]
        new_blocks[block_id] = [old_id_to_new_id[shape_id]
                                for shape_id in block_shapes]

    return new_blocks, new_shapes


def generate_block_shapes_code(blocks: dict, shapes: dict, block_states_report):
    # look at __cache__/generator-mod-*/blockCollisionShapes.json for format of blocks and shapes

    generated_shape_code = ''
    for (shape_id, shape) in sorted(shapes.items(), key=lambda shape: int(shape[0])):
        generated_shape_code += generate_code_for_shape(shape_id, shape)


    # static SHAPES_MAP: [&LazyLock<VoxelShape>; 26644] = [&SHAPE0, &SHAPE1, &SHAPE1, ...]
    empty_shapes = []
    full_shapes = []

    # the index into this list is the block state id
    shapes_map = []

    for block_id, shape_ids in blocks.items():
        if isinstance(shape_ids, int):
            shape_ids = [shape_ids]
        block_report_data = block_states_report['minecraft:' + block_id]

        for possible_state, shape_id in zip(block_report_data['states'], shape_ids):
            block_state_id = possible_state['id']

            if shape_id == 0 :
                empty_shapes.append(block_state_id)
            elif shape_id == 1 :
                full_shapes.append(block_state_id)

            while len(shapes_map) <= block_state_id:
                # default to shape 1 for missing shapes (full block)
                shapes_map.append(1)
            shapes_map[block_state_id] = shape_id

<<<<<<< HEAD
    generated_map_code = f'static SHAPES_MAP: [&LazyLock<VoxelShape>; {len(block_state_ids_to_shape_ids)}] = ['
=======
    
>>>>>>> f364ad6b

    generated_map_code = f'static SHAPES_MAP: [&LazyLock<VoxelShape>; {len(shapes_map)}] = ['

    empty_shape_match_code = convert_ints_to_rust_ranges(empty_shapes)
    block_shape_match_code = convert_ints_to_rust_ranges(full_shapes)

    for block_state_id, shape_id in enumerate(shapes_map):
        generated_map_code += f'&SHAPE{shape_id},\n'
    generated_map_code += '];'

    if empty_shape_match_code == '':
        print('Error: shape 0 was not found')

    return f'''
//! Autogenerated block collisions for every block

// This file is generated from codegen/lib/code/shapes.py. If you want to
// modify it, change that file.

#![allow(clippy::explicit_auto_deref)]
#![allow(clippy::redundant_closure)]

use std::sync::LazyLock;

use super::VoxelShape;
use crate::collision::{{self, Shapes}};
use azalea_block::*;
<<<<<<< HEAD
=======
use std::sync::LazyLock;
>>>>>>> f364ad6b

pub trait BlockWithShape {{
    fn shape(&self) -> &'static VoxelShape;
    /// Tells you whether the block has an empty shape.
    ///
    /// This is slightly more efficient than calling `shape()` and comparing against `EMPTY_SHAPE`.
    fn is_shape_empty(&self) -> bool;
    fn is_shape_full(&self) -> bool;
}}

{generated_shape_code}


impl BlockWithShape for BlockState {{
    fn shape(&self) -> &'static VoxelShape {{
        SHAPES_MAP.get(self.id as usize).unwrap_or(&&SHAPE1)
    }}

    fn is_shape_empty(&self) -> bool {{
        matches!(self.id, {empty_shape_match_code})
    }}

    fn is_shape_full(&self) -> bool {{
        matches!(self.id, {block_shape_match_code})
    }}
}}

{generated_map_code}
'''

    


def generate_code_for_shape(shape_id: str, parts: list[list[float]]):
    def make_arguments(part: list[float]):
        return ', '.join(map(lambda n: str(n).rstrip('0'), part))
    code = ''
    code += f'static SHAPE{shape_id}: LazyLock<VoxelShape> = LazyLock::new(|| {{'
    steps = []
    if parts == ():
        steps.append('collision::EMPTY_SHAPE.clone()')
    else:
        steps.append(f'collision::box_shape({make_arguments(parts[0])})')
        for part in parts[1:]:
            steps.append(
                f'Shapes::or(s, collision::box_shape({make_arguments(part)}))')

    if len(steps) == 1:
        code += steps[0]
    else:
        code += '{\n'
        for step in steps[:-1]:
            code += f'    let s = {step};\n'
        code += f'    {steps[-1]}\n'
        code += '}\n'
    code += '});\n'
    return code

def convert_ints_to_rust_ranges(block_state_ids: list[int]) -> str:
    # convert them into ranges (so like 1|2|3 is 1..=3 instead)
    block_state_ids_ranges = []
    range_start_block_state_id = None
    last_block_state_id = None
    for block_state_id in sorted(block_state_ids):
        if range_start_block_state_id is None:
            range_start_block_state_id = block_state_id

        if last_block_state_id is not None:
            # check if the range is done
            if block_state_id - 1 != last_block_state_id:
                block_state_ids_ranges.append(f'{range_start_block_state_id}..={last_block_state_id}' if range_start_block_state_id != last_block_state_id else str(range_start_block_state_id))
                range_start_block_state_id = block_state_id

        last_block_state_id = block_state_id

    block_state_ids_ranges.append(f'{range_start_block_state_id}..={last_block_state_id}' if range_start_block_state_id != last_block_state_id else str(range_start_block_state_id))
    return '|'.join(block_state_ids_ranges)<|MERGE_RESOLUTION|>--- conflicted
+++ resolved
@@ -96,11 +96,7 @@
                 shapes_map.append(1)
             shapes_map[block_state_id] = shape_id
 
-<<<<<<< HEAD
-    generated_map_code = f'static SHAPES_MAP: [&LazyLock<VoxelShape>; {len(block_state_ids_to_shape_ids)}] = ['
-=======
     
->>>>>>> f364ad6b
 
     generated_map_code = f'static SHAPES_MAP: [&LazyLock<VoxelShape>; {len(shapes_map)}] = ['
 
@@ -128,10 +124,6 @@
 use super::VoxelShape;
 use crate::collision::{{self, Shapes}};
 use azalea_block::*;
-<<<<<<< HEAD
-=======
-use std::sync::LazyLock;
->>>>>>> f364ad6b
 
 pub trait BlockWithShape {{
     fn shape(&self) -> &'static VoxelShape;

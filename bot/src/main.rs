use azalea::{prelude::*, BlockPos};
use azalea::{Account, Client, Event};
use azalea_pathfinder::{BlockPosGoal, Trait};

#[derive(Default, Clone)]
struct State {}

#[tokio::main]
async fn main() -> anyhow::Result<()> {
    env_logger::init();

    // let account = Account::microsoft("example@example.com").await?;
    let account = Account::offline("bot");

<<<<<<< HEAD
    azalea::start(azalea::Options {
        account,
        address: "localhost",
        state: State::default(),
        plugins: plugins![azalea_pathfinder::Plugin::default()],
        handle,
    })
    .await
    .unwrap();

    Ok(())
=======
    loop {
        let e = azalea::start(azalea::Options {
            account: account.clone(),
            address: "localhost",
            state: State::default(),
            plugins: vec![],
            handle,
        })
        .await;
        println!("{:?}", e);
    }
>>>>>>> dc62ada8
}

async fn handle(bot: Client, event: Event, _state: State) -> anyhow::Result<()> {
    match event {
        Event::Login => {
            // bot.chat("Hello world").await?;
        }
        Event::Chat(m) => {
            println!("{}", m.message().to_ansi(None));
            if m.message().to_string() == "<py5> goto" {
                let target_pos_vec3 = bot
                    .dimension
                    .read()
                    .entity_by_uuid(&uuid::uuid!("6536bfed869548fd83a1ecd24cf2a0fd"))
                    .unwrap()
                    .pos()
                    .clone();
                let target_pos: BlockPos = (&target_pos_vec3).into();
                // bot.look_at(&target_pos_vec3);
                bot.goto(BlockPosGoal::from(target_pos));
                // bot.walk(WalkDirection::Forward);
            }
        }
        Event::Initialize => {
            println!("initialized");
        }
        Event::Tick => {
            // bot.jump();
        }
        _ => {}
    }

    Ok(())
}<|MERGE_RESOLUTION|>--- conflicted
+++ resolved
@@ -12,31 +12,17 @@
     // let account = Account::microsoft("example@example.com").await?;
     let account = Account::offline("bot");
 
-<<<<<<< HEAD
-    azalea::start(azalea::Options {
-        account,
-        address: "localhost",
-        state: State::default(),
-        plugins: plugins![azalea_pathfinder::Plugin::default()],
-        handle,
-    })
-    .await
-    .unwrap();
-
-    Ok(())
-=======
     loop {
         let e = azalea::start(azalea::Options {
             account: account.clone(),
             address: "localhost",
             state: State::default(),
-            plugins: vec![],
+            plugins: plugins![],
             handle,
         })
         .await;
         println!("{:?}", e);
     }
->>>>>>> dc62ada8
 }
 
 async fn handle(bot: Client, event: Event, _state: State) -> anyhow::Result<()> {

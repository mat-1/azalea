[package]
name = "azalea-physics"
<<<<<<< HEAD
description = "Physics for Minecraft entities."
version = { workspace = true }
edition = { workspace = true }
license = { workspace = true }
repository = { workspace = true }
=======
repository = "https://github.com/azalea-rs/azalea/tree/main/azalea-physics"
version = "0.10.3+mc1.21.3"
>>>>>>> f364ad6b

[dev-dependencies]
bevy_time = { workspace = true }
uuid = { workspace = true }

[dependencies]
azalea-block = { path = "../azalea-block", version = "0.10.0" }
azalea-core = { path = "../azalea-core", version = "0.10.0" }
<<<<<<< HEAD
azalea-entity = { path = "../azalea-entity", version = "0.10.0" }
azalea-inventory = { path = "../azalea-inventory", version = "0.10.0" }
=======
azalea-entity = { version = "0.10.0", path = "../azalea-entity" }
azalea-inventory = { version = "0.10.0", path = "../azalea-inventory" }
>>>>>>> f364ad6b
azalea-registry = { path = "../azalea-registry", version = "0.10.0" }
azalea-world = { path = "../azalea-world", version = "0.10.0" }
bevy_app = { workspace = true }
bevy_ecs = { workspace = true }
<<<<<<< HEAD
parking_lot = { workspace = true }
=======
parking_lot = { workspace = true }

[dev-dependencies]
uuid = { workspace = true }
>>>>>>> f364ad6b
<|MERGE_RESOLUTION|>--- conflicted
+++ resolved
@@ -1,15 +1,10 @@
 [package]
 name = "azalea-physics"
-<<<<<<< HEAD
 description = "Physics for Minecraft entities."
 version = { workspace = true }
 edition = { workspace = true }
 license = { workspace = true }
 repository = { workspace = true }
-=======
-repository = "https://github.com/azalea-rs/azalea/tree/main/azalea-physics"
-version = "0.10.3+mc1.21.3"
->>>>>>> f364ad6b
 
 [dev-dependencies]
 bevy_time = { workspace = true }
@@ -18,22 +13,9 @@
 [dependencies]
 azalea-block = { path = "../azalea-block", version = "0.10.0" }
 azalea-core = { path = "../azalea-core", version = "0.10.0" }
-<<<<<<< HEAD
-azalea-entity = { path = "../azalea-entity", version = "0.10.0" }
-azalea-inventory = { path = "../azalea-inventory", version = "0.10.0" }
-=======
 azalea-entity = { version = "0.10.0", path = "../azalea-entity" }
 azalea-inventory = { version = "0.10.0", path = "../azalea-inventory" }
->>>>>>> f364ad6b
 azalea-registry = { path = "../azalea-registry", version = "0.10.0" }
 azalea-world = { path = "../azalea-world", version = "0.10.0" }
 bevy_app = { workspace = true }
-bevy_ecs = { workspace = true }
-<<<<<<< HEAD
-parking_lot = { workspace = true }
-=======
-parking_lot = { workspace = true }
-
-[dev-dependencies]
-uuid = { workspace = true }
->>>>>>> f364ad6b
+bevy_ecs = { workspace = true }
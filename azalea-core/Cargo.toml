--- conflicted
+++ resolved
@@ -1,17 +1,10 @@
 [package]
 name = "azalea-core"
-<<<<<<< HEAD
 description = "Miscellaneous things in Azalea."
 version = { workspace = true }
 edition = { workspace = true }
 license = { workspace = true }
 repository = { workspace = true }
-=======
-repository = "https://github.com/azalea-rs/azalea/tree/main/azalea-core"
-version = "0.10.3+mc1.21.3"
-
-# See more keys and their definitions at https://doc.rust-lang.org/cargo/reference/manifest.html
->>>>>>> f364ad6b
 
 [dependencies]
 azalea-buf = { path = "../azalea-buf", version = "0.10.0" }
@@ -20,15 +13,10 @@
 nohash-hasher = { workspace = true }
 num-traits = { workspace = true }
 serde = { workspace = true, optional = true }
-<<<<<<< HEAD
-simdnbt = { workspace = true }
-tracing = { workspace = true }
-=======
 #serde_json = { workspace = true }
 simdnbt = { workspace = true }
 tracing = { workspace = true }
 #uuid = { workspace = true }
->>>>>>> f364ad6b
 
 [features]
 bevy_ecs = ["dep:bevy_ecs"]

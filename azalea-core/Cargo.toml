--- conflicted
+++ resolved
@@ -9,17 +9,11 @@
 # See more keys and their definitions at https://doc.rust-lang.org/cargo/reference/manifest.html
 
 [dependencies]
-<<<<<<< HEAD
-azalea-buf = {path = "../azalea-buf", version = "^0.5.0"}
-azalea-chat = {path = "../azalea-chat", version = "^0.5.0"}
-azalea-nbt = {path = "../azalea-nbt", version = "^0.5.0"}
-azalea-registry = {path = "../azalea-registry", version = "^0.5.0"}
-=======
-azalea-buf = {path = "../azalea-buf", version = "^0.6.0" }
-azalea-chat = {path = "../azalea-chat", version = "^0.6.0" }
-azalea-nbt = {path = "../azalea-nbt", version = "^0.6.0" }
->>>>>>> f8f976ac
-bevy_ecs = {version = "0.9.1", default-features = false, optional = true}
+azalea-buf = { path = "../azalea-buf", version = "^0.6.0" }
+azalea-chat = { path = "../azalea-chat", version = "^0.6.0" }
+azalea-nbt = { path = "../azalea-nbt", version = "^0.6.0" }
+azalea-registry = { path = "../azalea-registry", version = "^0.6.0" }
+bevy_ecs = { version = "0.9.1", default-features = false, optional = true }
 uuid = "^1.1.2"
 
 [features]

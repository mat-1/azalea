--- conflicted
+++ resolved
@@ -134,14 +134,9 @@
         ChunkBlockPos { x, y, z }
     }
 }
-<<<<<<< HEAD
 
 /// The coordinates of a block inside a chunk section. Each coordinate must be in the range [0, 15].
-#[derive(Clone, Copy, Debug, Default, PartialEq, Eq)]
-=======
-/// The coordinates of a block inside a chunk section.
-#[derive(Clone, Debug, Default)]
->>>>>>> 65da1236
+#[derive(Clone, Debug, Default, PartialEq, Eq)]
 pub struct ChunkSectionBlockPos {
     pub x: u8,
     pub y: u8,

--- conflicted
+++ resolved
@@ -1,6 +1,5 @@
 [package]
 name = "azalea-inventory"
-<<<<<<< HEAD
 description = "Representations of various inventory data structures in Minecraft."
 version = { workspace = true }
 edition = { workspace = true }
@@ -9,26 +8,12 @@
 
 [dependencies]
 azalea-buf = { path = "../azalea-buf", version = "0.10.0" }
-azalea-inventory-macros = { path = "./azalea-inventory-macros", version = "0.10.0" }
-azalea-registry = { path = "../azalea-registry", version = "0.10.0" }
 azalea-chat = { path = "../azalea-chat", version = "0.10.0", features = [
     "azalea-buf",
 ] }
 azalea-core = { path = "../azalea-core", version = "0.10.0" }
-=======
-repository = "https://github.com/azalea-rs/azalea/tree/main/azalea-inventory-macros"
-version = "0.10.3+mc1.21.3"
+azalea-inventory-macros = { path = "./azalea-inventory-macros", version = "0.10.0" }
+azalea-registry = { path = "../azalea-registry", version = "0.10.0" }
 
-# See more keys and their definitions at https://doc.rust-lang.org/cargo/reference/manifest.html
-
-[dependencies]
-azalea-buf = { version = "0.10.0", path = "../azalea-buf" }
-azalea-chat = { version = "0.10.0", path = "../azalea-chat", features = [
-    "azalea-buf",
-] }
-azalea-core = { version = "0.10.0", path = "../azalea-core" }
-azalea-inventory-macros = { version = "0.10.0", path = "./azalea-inventory-macros" }
-azalea-registry = { version = "0.10.0", path = "../azalea-registry" }
->>>>>>> f364ad6b
 simdnbt = { workspace = true }
 uuid = { workspace = true }
mod data;
mod dimensions;
pub mod metadata;

pub use self::metadata::EntityMetadata;
use crate::Dimension;
use azalea_block::BlockState;
use azalea_core::{BlockPos, Vec3, AABB};
pub use data::*;
pub use dimensions::*;
use std::marker::PhantomData;
use std::ops::{Deref, DerefMut};
use std::ptr::NonNull;
use uuid::Uuid;

/// A reference to an entity in a dimension.
#[derive(Debug)]
pub struct Entity<'d, D = &'d mut Dimension> {
    /// The dimension this entity is in.
    pub dimension: D,
    /// The incrementing numerical id of the entity.
    pub id: u32,
    pub data: NonNull<EntityData>,
    _marker: PhantomData<&'d ()>,
}

impl<'d, D: Deref<Target = Dimension>> Entity<'d, D> {
    pub fn new(dimension: D, id: u32, data: NonNull<EntityData>) -> Self {
        // TODO: have this be based on the entity type
        Self {
            dimension,
            id,
            data,
            _marker: PhantomData,
        }
    }
}

impl<'d, D: DerefMut<Target = Dimension>> Entity<'d, D> {
    /// Sets the position of the entity. This doesn't update the cache in
    /// azalea-world, and should only be used within azalea-world!
    ///
    /// # Safety
    /// Cached position in the dimension must be updated.
    pub unsafe fn move_unchecked(&mut self, new_pos: Vec3) {
        self.pos = new_pos;
        let bounding_box = self.make_bounding_box();
        self.bounding_box = bounding_box;
    }

    pub fn set_rotation(&mut self, y_rot: f32, x_rot: f32) {
        self.y_rot = y_rot % 360.0;
        self.x_rot = x_rot.clamp(-90.0, 90.0) % 360.0;
        // TODO: minecraft also sets yRotO and xRotO to xRot and yRot ... but idk what they're used for so
    }

    pub fn move_relative(&mut self, speed: f32, acceleration: &Vec3) {
        let input_vector = self.input_vector(speed, acceleration);
        self.delta += input_vector;
    }

    pub fn input_vector(&self, speed: f32, acceleration: &Vec3) -> Vec3 {
        let distance = acceleration.length_squared();
        if distance < 1.0E-7 {
            return Vec3::default();
        }
        let acceleration = if distance > 1.0 {
            acceleration.normalize()
        } else {
            *acceleration
        }
        .scale(speed as f64);
        let y_rot = f32::sin(self.y_rot * 0.017453292f32);
        let x_rot = f32::cos(self.y_rot * 0.017453292f32);
        Vec3 {
            x: acceleration.x * (x_rot as f64) - acceleration.z * (y_rot as f64),
            y: acceleration.y,
            z: acceleration.z * (x_rot as f64) + acceleration.x * (y_rot as f64),
        }
    }

    /// Apply the given metadata items to the entity. Everything that isn't
    /// included in items will be left unchanged. If an error occured, None
    /// will be returned.
    ///
    /// TODO: this should be changed to have a proper error.
    pub fn apply_metadata(&mut self, items: &Vec<EntityDataItem>) -> Option<()> {
        for item in items {
            self.metadata.set_index(item.index, item.value.clone())?;
        }
        Some(())
    }
}

impl<'d, D: Deref<Target = Dimension>> Entity<'d, D> {
    #[inline]
    pub fn pos(&self) -> &Vec3 {
        &self.pos
    }

    pub fn make_bounding_box(&self) -> AABB {
        self.dimensions.make_bounding_box(self.pos())
    }

    /// Get the position of the block below the entity, but a little lower.
    pub fn on_pos_legacy(&self) -> BlockPos {
        self.on_pos(0.2)
    }

    // int x = Mth.floor(this.position.x);
    // int y = Mth.floor(this.position.y - (double)var1);
    // int z = Mth.floor(this.position.z);
    // BlockPos var5 = new BlockPos(x, y, z);
    // if (this.level.getBlockState(var5).isAir()) {
    //    BlockPos var6 = var5.below();
    //    BlockState var7 = this.level.getBlockState(var6);
    //    if (var7.is(BlockTags.FENCES) || var7.is(BlockTags.WALLS) || var7.getBlock() instanceof FenceGateBlock) {
    //       return var6;
    //    }
    // }
    // return var5;
    pub fn on_pos(&self, offset: f32) -> BlockPos {
        let x = self.pos().x.floor() as i32;
        let y = (self.pos().y - offset as f64).floor() as i32;
        let z = self.pos().z.floor() as i32;
        let pos = BlockPos { x, y, z };

        // TODO: check if block below is a fence, wall, or fence gate
        let block_pos = pos.down(1);
        let block_state = self.dimension.get_block_state(&block_pos);
        if block_state == Some(BlockState::Air) {
            let block_pos_below = block_pos.down(1);
            let block_state_below = self.dimension.get_block_state(&block_pos_below);
            if let Some(_block_state_below) = block_state_below {
                // if block_state_below.is_fence()
                //     || block_state_below.is_wall()
                //     || block_state_below.is_fence_gate()
                // {
                //     return block_pos_below;
                // }
            }
        }

        pos
    }
}

// impl<
//         'd,
//         D: DerefMut<Target = Dimension> + Deref<Target = Dimension>,
//         D2: Deref<Target = Dimension>,
//     > From<Entity<'d, D>> for Entity<'d, D2>
// {
//     fn from(entity: Entity<'d, D>) -> Entity<'d, D> {
//         Entity {
//             dimension: entity.dimension,
//             id: entity.id,
//             data: entity.data,
//             _marker: PhantomData,
//         }
//     }
// }

impl<D: DerefMut<Target = Dimension>> DerefMut for Entity<'_, D> {
    fn deref_mut(&mut self) -> &mut Self::Target {
        unsafe { self.data.as_mut() }
    }
}

impl<D: Deref<Target = Dimension>> Deref for Entity<'_, D> {
    type Target = EntityData;

    fn deref(&self) -> &Self::Target {
        unsafe { self.data.as_ref() }
    }
}

#[derive(Debug)]
pub struct EntityData {
    pub uuid: Uuid,
    /// The position of the entity right now.
    /// This can be changde with unsafe_move, but the correct way is with dimension.move_entity
    pos: Vec3,
    /// The position of the entity last tick.
    pub last_pos: Vec3,
    pub delta: Vec3,

    /// X acceleration.
    pub xxa: f32,
    /// Y acceleration.
    pub yya: f32,
    /// Z acceleration.
    pub zza: f32,

    pub x_rot: f32,
    pub y_rot: f32,

    pub x_rot_last: f32,
    pub y_rot_last: f32,

    pub on_ground: bool,
    pub last_on_ground: bool,

    /// The width and height of the entity.
    pub dimensions: EntityDimensions,
    /// The bounding box of the entity. This is more than just width and height, unlike dimensions.
    pub bounding_box: AABB,

    /// Whether the entity will try to jump every tick
    /// (equivalent to the space key being held down in vanilla).
    pub jumping: bool,

    /// Stores some extra data about the entity, including the entity type.
    pub metadata: EntityMetadata,
}

impl EntityData {
    pub fn new(uuid: Uuid, pos: Vec3, metadata: EntityMetadata) -> Self {
        let dimensions = EntityDimensions {
            width: 0.6,
            height: 1.8,
        };

        Self {
            uuid,
            pos,
            last_pos: pos,
            delta: Vec3::default(),

            xxa: 0.,
            yya: 0.,
            zza: 0.,

            x_rot: 0.,
            y_rot: 0.,

            y_rot_last: 0.,
            x_rot_last: 0.,

            on_ground: false,
            last_on_ground: false,

            // TODO: have this be based on the entity type
            bounding_box: dimensions.make_bounding_box(&pos),
            dimensions,

            jumping: false,

            metadata,
        }
    }

    /// Get the position of the entity in the dimension.
    #[inline]
    pub fn pos(&self) -> &Vec3 {
        &self.pos
    }

    pub unsafe fn as_ptr(&mut self) -> NonNull<EntityData> {
        NonNull::new_unchecked(self as *mut EntityData)
    }

    pub unsafe fn as_const_ptr(&self) -> NonNull<EntityData> {
        // this is cursed
        NonNull::new_unchecked(self as *const EntityData as *mut EntityData)
    }
}

#[cfg(test)]
mod tests {
    use super::*;

    #[test]
    fn from_mut_entity_to_ref_entity() {
        let mut dim = Dimension::default();
        let uuid = Uuid::from_u128(100);
<<<<<<< HEAD
        dim.add_entity(0, EntityData::new(uuid, Vec3::default()));
        let entity: Entity = dim.entity_mut(0).unwrap();
        let entity_ref = Entity::from(entity);
=======
        dim.add_entity(
            0,
            EntityData::new(
                uuid,
                Vec3::default(),
                EntityMetadata::Player(metadata::Player::default()),
            ),
        );
        let entity: EntityMut = dim.entity_mut(0).unwrap();
        let entity_ref: EntityRef = entity.into();
>>>>>>> d112856f
        assert_eq!(entity_ref.uuid, uuid);
    }
}<|MERGE_RESOLUTION|>--- conflicted
+++ resolved
@@ -274,11 +274,6 @@
     fn from_mut_entity_to_ref_entity() {
         let mut dim = Dimension::default();
         let uuid = Uuid::from_u128(100);
-<<<<<<< HEAD
-        dim.add_entity(0, EntityData::new(uuid, Vec3::default()));
-        let entity: Entity = dim.entity_mut(0).unwrap();
-        let entity_ref = Entity::from(entity);
-=======
         dim.add_entity(
             0,
             EntityData::new(
@@ -287,9 +282,8 @@
                 EntityMetadata::Player(metadata::Player::default()),
             ),
         );
-        let entity: EntityMut = dim.entity_mut(0).unwrap();
-        let entity_ref: EntityRef = entity.into();
->>>>>>> d112856f
+        let entity: Entity = dim.entity_mut(0).unwrap();
+        let entity_ref = Entity::from(entity);
         assert_eq!(entity_ref.uuid, uuid);
     }
 }
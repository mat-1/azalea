--- conflicted
+++ resolved
@@ -3,12 +3,7 @@
 // This file is generated from codegen/lib/code/entity.py.
 // Don't change it manually!
 
-<<<<<<< HEAD
-#![allow(clippy::clone_on_copy, clippy::derivable_impls)]
-use super::{EntityDataValue, Pose, Rotations, VillagerData};
-=======
 use super::{EntityDataItem, EntityDataValue, OptionalUnsignedInt, Pose, Rotations, VillagerData};
->>>>>>> a72b7683
 use azalea_block::BlockState;
 use azalea_chat::FormattedText;
 use azalea_core::{BlockPos, Direction, Particle, Slot};
@@ -686,16 +681,6 @@
     }
 }
 
-<<<<<<< HEAD
-impl Default for AreaEffectCloud {
-    fn default() -> Self {
-        Self {
-            abstract_entity: Default::default(),
-            radius: 0.5,
-            color: 0,
-            waiting: false,
-            particle: Default::default(),
-=======
 #[derive(Component, Deref, DerefMut)]
 pub struct Charged(pub bool);
 #[derive(Component)]
@@ -1095,7 +1080,6 @@
             is_lying: IsLying(false),
             relax_state_one: RelaxStateOne(false),
             cat_collar_color: CatCollarColor(Default::default()),
->>>>>>> a72b7683
         }
     }
 }
@@ -2555,48 +2539,6 @@
         Ok(())
     }
 }
-<<<<<<< HEAD
-impl DerefMut for Boat {
-    fn deref_mut(&mut self) -> &mut Self::Target {
-        &mut self.abstract_entity
-    }
-}
-
-#[derive(Debug, Clone)]
-pub struct Cat {
-    pub abstract_tameable: AbstractTameable,
-    pub variant: azalea_registry::CatVariant,
-    pub is_lying: bool,
-    pub relax_state_one: bool,
-    pub collar_color: i32,
-}
-
-impl Cat {
-    pub fn read(metadata: &mut VecDeque<EntityDataValue>) -> Option<Self> {
-        let abstract_tameable = AbstractTameable::read(metadata)?;
-        let variant = metadata.pop_front()?.into_cat_variant().ok()?;
-        let is_lying = metadata.pop_front()?.into_boolean().ok()?;
-        let relax_state_one = metadata.pop_front()?.into_boolean().ok()?;
-        let collar_color = metadata.pop_front()?.into_int().ok()?;
-        Some(Self {
-            abstract_tameable,
-            variant,
-            is_lying,
-            relax_state_one,
-            collar_color,
-        })
-    }
-
-    pub fn write(&self) -> Vec<EntityDataValue> {
-        let mut metadata = Vec::new();
-        metadata.extend(self.abstract_tameable.write());
-        metadata.push(EntityDataValue::CatVariant(self.variant.clone()));
-        metadata.push(EntityDataValue::Boolean(self.is_lying.clone()));
-        metadata.push(EntityDataValue::Boolean(self.relax_state_one.clone()));
-        metadata.push(EntityDataValue::Int(self.collar_color.clone()));
-        metadata
-    }
-=======
 
 #[derive(Bundle)]
 pub struct EvokerFangsMetadataBundle {
@@ -2653,7 +2595,6 @@
     _marker: ExperienceBottle,
     parent: AbstractEntityMetadataBundle,
     experience_bottle_item_stack: ExperienceBottleItemStack,
->>>>>>> a72b7683
 }
 impl Default for ExperienceBottleMetadataBundle {
     fn default() -> Self {
@@ -5032,60 +4973,6 @@
     }
 }
 
-<<<<<<< HEAD
-#[derive(Debug, Clone)]
-pub struct Enderman {
-    pub abstract_monster: AbstractMonster,
-    pub carry_state: Option<BlockState>,
-    pub creepy: bool,
-    pub stared_at: bool,
-}
-
-impl Enderman {
-    pub fn read(metadata: &mut VecDeque<EntityDataValue>) -> Option<Self> {
-        let abstract_monster = AbstractMonster::read(metadata)?;
-        let carry_state = metadata.pop_front()?.into_optional_block_state().ok()?;
-        let creepy = metadata.pop_front()?.into_boolean().ok()?;
-        let stared_at = metadata.pop_front()?.into_boolean().ok()?;
-        Some(Self {
-            abstract_monster,
-            carry_state,
-            creepy,
-            stared_at,
-        })
-    }
-
-    pub fn write(&self) -> Vec<EntityDataValue> {
-        let mut metadata = Vec::new();
-        metadata.extend(self.abstract_monster.write());
-        metadata.push(EntityDataValue::OptionalBlockState(
-            self.carry_state.clone(),
-        ));
-        metadata.push(EntityDataValue::Boolean(self.creepy.clone()));
-        metadata.push(EntityDataValue::Boolean(self.stared_at.clone()));
-        metadata
-    }
-}
-
-impl Default for Enderman {
-    fn default() -> Self {
-        Self {
-            abstract_monster: Default::default(),
-            carry_state: None,
-            creepy: false,
-            stared_at: false,
-        }
-    }
-}
-
-impl Enderman {
-    pub fn set_index(&mut self, index: u8, value: EntityDataValue) -> Option<()> {
-        match index {
-            0..=15 => self.abstract_monster.set_index(index, value)?,
-            16 => self.carry_state = value.into_optional_block_state().ok()?,
-            17 => self.creepy = value.into_boolean().ok()?,
-            18 => self.stared_at = value.into_boolean().ok()?,
-=======
 #[derive(Bundle)]
 pub struct PaintingMetadataBundle {
     _marker: Painting,
@@ -5262,7 +5149,6 @@
             19 => {
                 entity.insert(ParrotVariant(d.value.into_int()?));
             }
->>>>>>> a72b7683
             _ => {}
         }
         Ok(())
@@ -7477,39 +7363,6 @@
     }
 }
 
-<<<<<<< HEAD
-#[derive(Debug, Clone)]
-pub struct FireworkRocket {
-    pub abstract_entity: AbstractEntity,
-    pub fireworks_item: Slot,
-    pub attached_to_target: Option<u32>,
-    pub shot_at_angle: bool,
-}
-
-impl FireworkRocket {
-    pub fn read(metadata: &mut VecDeque<EntityDataValue>) -> Option<Self> {
-        let abstract_entity = AbstractEntity::read(metadata)?;
-        let fireworks_item = metadata.pop_front()?.into_item_stack().ok()?;
-        let attached_to_target = metadata.pop_front()?.into_optional_unsigned_int().ok()?;
-        let shot_at_angle = metadata.pop_front()?.into_boolean().ok()?;
-        Some(Self {
-            abstract_entity,
-            fireworks_item,
-            attached_to_target,
-            shot_at_angle,
-        })
-    }
-
-    pub fn write(&self) -> Vec<EntityDataValue> {
-        let mut metadata = Vec::new();
-        metadata.extend(self.abstract_entity.write());
-        metadata.push(EntityDataValue::ItemStack(self.fireworks_item.clone()));
-        metadata.push(EntityDataValue::OptionalUnsignedInt(
-            self.attached_to_target.clone(),
-        ));
-        metadata.push(EntityDataValue::Boolean(self.shot_at_angle.clone()));
-        metadata
-=======
 #[derive(Component, Deref, DerefMut)]
 pub struct Fuse(pub i32);
 #[derive(Component)]
@@ -7527,7 +7380,6 @@
             _ => {}
         }
         Ok(())
->>>>>>> a72b7683
     }
 }
 
@@ -7540,12 +7392,6 @@
 impl Default for TntMetadataBundle {
     fn default() -> Self {
         Self {
-<<<<<<< HEAD
-            abstract_entity: Default::default(),
-            fireworks_item: Slot::Empty,
-            attached_to_target: None,
-            shot_at_angle: false,
-=======
             _marker: Tnt,
             parent: AbstractEntityMetadataBundle {
                 _marker: AbstractEntity,
@@ -7565,7 +7411,6 @@
                 ticks_frozen: TicksFrozen(0),
             },
             fuse: Fuse(80),
->>>>>>> a72b7683
         }
     }
 }
@@ -8148,44 +7993,6 @@
     }
 }
 
-<<<<<<< HEAD
-#[derive(Debug, Clone)]
-pub struct Frog {
-    pub abstract_animal: AbstractAnimal,
-    pub variant: azalea_registry::FrogVariant,
-    pub tongue_target: Option<u32>,
-}
-
-impl Frog {
-    pub fn read(metadata: &mut VecDeque<EntityDataValue>) -> Option<Self> {
-        let abstract_animal = AbstractAnimal::read(metadata)?;
-        let variant = metadata.pop_front()?.into_frog_variant().ok()?;
-        let tongue_target = metadata.pop_front()?.into_optional_unsigned_int().ok()?;
-        Some(Self {
-            abstract_animal,
-            variant,
-            tongue_target,
-        })
-    }
-
-    pub fn write(&self) -> Vec<EntityDataValue> {
-        let mut metadata = Vec::new();
-        metadata.extend(self.abstract_animal.write());
-        metadata.push(EntityDataValue::FrogVariant(self.variant.clone()));
-        metadata.push(EntityDataValue::OptionalUnsignedInt(
-            self.tongue_target.clone(),
-        ));
-        metadata
-    }
-}
-
-impl Default for Frog {
-    fn default() -> Self {
-        Self {
-            abstract_animal: Default::default(),
-            variant: azalea_registry::FrogVariant::Temperate,
-            tongue_target: None,
-=======
 #[derive(Component, Deref, DerefMut)]
 pub struct VindicatorIsCelebrating(pub bool);
 #[derive(Component)]
@@ -8333,7 +8140,6 @@
                 abstract_ageable_baby: AbstractAgeableBaby(false),
             },
             wandering_trader_unhappy_counter: WanderingTraderUnhappyCounter(0),
->>>>>>> a72b7683
         }
     }
 }
@@ -9956,11 +9762,6 @@
                 Boat::apply_metadata(entity, d)?;
             }
         }
-        azalea_registry::EntityKind::Camel => {
-            for d in items {
-                Camel::apply_metadata(entity, d)?;
-            }
-        }
         azalea_registry::EntityKind::Cat => {
             for d in items {
                 Cat::apply_metadata(entity, d)?;
@@ -10461,62 +10262,10 @@
                 Witch::apply_metadata(entity, d)?;
             }
         }
-<<<<<<< HEAD
-        Some(())
-    }
-}
-impl Deref for Vex {
-    type Target = AbstractMonster;
-    fn deref(&self) -> &Self::Target {
-        &self.abstract_monster
-    }
-}
-impl DerefMut for Vex {
-    fn deref_mut(&mut self) -> &mut Self::Target {
-        &mut self.abstract_monster
-    }
-}
-
-#[derive(Debug, Clone)]
-pub struct Villager {
-    pub abstract_ageable: AbstractAgeable,
-    pub unhappy_counter: i32,
-    pub villager_data: VillagerData,
-}
-
-impl Villager {
-    pub fn read(metadata: &mut VecDeque<EntityDataValue>) -> Option<Self> {
-        let abstract_ageable = AbstractAgeable::read(metadata)?;
-        let unhappy_counter = metadata.pop_front()?.into_int().ok()?;
-        let villager_data = metadata.pop_front()?.into_villager_data().ok()?;
-        Some(Self {
-            abstract_ageable,
-            unhappy_counter,
-            villager_data,
-        })
-    }
-
-    pub fn write(&self) -> Vec<EntityDataValue> {
-        let mut metadata = Vec::new();
-        metadata.extend(self.abstract_ageable.write());
-        metadata.push(EntityDataValue::Int(self.unhappy_counter.clone()));
-        metadata.push(EntityDataValue::VillagerData(self.villager_data.clone()));
-        metadata
-    }
-}
-
-impl Default for Villager {
-    fn default() -> Self {
-        Self {
-            abstract_ageable: Default::default(),
-            unhappy_counter: 0,
-            villager_data: Default::default(),
-=======
         azalea_registry::EntityKind::Wither => {
             for d in items {
                 Wither::apply_metadata(entity, d)?;
             }
->>>>>>> a72b7683
         }
         azalea_registry::EntityKind::WitherSkeleton => {
             for d in items {
@@ -10594,9 +10343,6 @@
         azalea_registry::EntityKind::Boat => {
             entity.insert(BoatMetadataBundle::default());
         }
-        azalea_registry::EntityKind::Camel => {
-            entity.insert(CamelMetadataBundle::default());
-        }
         azalea_registry::EntityKind::Cat => {
             entity.insert(CatMetadataBundle::default());
         }
@@ -10846,60 +10592,8 @@
         azalea_registry::EntityKind::SpectralArrow => {
             entity.insert(SpectralArrowMetadataBundle::default());
         }
-<<<<<<< HEAD
-        Some(())
-    }
-}
-impl Deref for ZombieHorse {
-    type Target = AbstractAnimal;
-    fn deref(&self) -> &Self::Target {
-        &self.abstract_animal
-    }
-}
-impl DerefMut for ZombieHorse {
-    fn deref_mut(&mut self) -> &mut Self::Target {
-        &mut self.abstract_animal
-    }
-}
-
-#[derive(Debug, Clone)]
-pub struct ZombieVillager {
-    pub zombie: Zombie,
-    pub converting: bool,
-    pub villager_data: VillagerData,
-}
-
-impl ZombieVillager {
-    pub fn read(metadata: &mut VecDeque<EntityDataValue>) -> Option<Self> {
-        let zombie = Zombie::read(metadata)?;
-        let converting = metadata.pop_front()?.into_boolean().ok()?;
-        let villager_data = metadata.pop_front()?.into_villager_data().ok()?;
-        Some(Self {
-            zombie,
-            converting,
-            villager_data,
-        })
-    }
-
-    pub fn write(&self) -> Vec<EntityDataValue> {
-        let mut metadata = Vec::new();
-        metadata.extend(self.zombie.write());
-        metadata.push(EntityDataValue::Boolean(self.converting.clone()));
-        metadata.push(EntityDataValue::VillagerData(self.villager_data.clone()));
-        metadata
-    }
-}
-
-impl Default for ZombieVillager {
-    fn default() -> Self {
-        Self {
-            zombie: Default::default(),
-            converting: false,
-            villager_data: Default::default(),
-=======
         azalea_registry::EntityKind::Spider => {
             entity.insert(SpiderMetadataBundle::default());
->>>>>>> a72b7683
         }
         azalea_registry::EntityKind::Squid => {
             entity.insert(SquidMetadataBundle::default());
@@ -10964,758 +10658,6 @@
         azalea_registry::EntityKind::Zoglin => {
             entity.insert(ZoglinMetadataBundle::default());
         }
-<<<<<<< HEAD
-    }
-}
-
-impl AbstractTameable {
-    pub fn set_index(&mut self, index: u8, value: EntityDataValue) -> Option<()> {
-        match index {
-            0..=16 => self.abstract_animal.set_index(index, value)?,
-            17 => {
-                let bitfield = value.into_byte().ok()?;
-                self.tame = bitfield & 0x4 != 0;
-                self.in_sitting_pose = bitfield & 0x1 != 0;
-            }
-            18 => self.owneruuid = value.into_optional_uuid().ok()?,
-            _ => {}
-        }
-        Some(())
-    }
-}
-impl Deref for AbstractTameable {
-    type Target = AbstractAnimal;
-    fn deref(&self) -> &Self::Target {
-        &self.abstract_animal
-    }
-}
-impl DerefMut for AbstractTameable {
-    fn deref_mut(&mut self) -> &mut Self::Target {
-        &mut self.abstract_animal
-    }
-}
-
-#[derive(Debug, Clone, EnumAsInner)]
-pub enum EntityMetadata {
-    Allay(Allay),
-    AreaEffectCloud(AreaEffectCloud),
-    ArmorStand(ArmorStand),
-    Arrow(Arrow),
-    Axolotl(Axolotl),
-    Bat(Bat),
-    Bee(Bee),
-    Blaze(Blaze),
-    Boat(Boat),
-    Cat(Cat),
-    CaveSpider(CaveSpider),
-    ChestBoat(ChestBoat),
-    ChestMinecart(ChestMinecart),
-    Chicken(Chicken),
-    Cod(Cod),
-    CommandBlockMinecart(CommandBlockMinecart),
-    Cow(Cow),
-    Creeper(Creeper),
-    Dolphin(Dolphin),
-    Donkey(Donkey),
-    DragonFireball(DragonFireball),
-    Drowned(Drowned),
-    Egg(Egg),
-    ElderGuardian(ElderGuardian),
-    EndCrystal(EndCrystal),
-    EnderDragon(EnderDragon),
-    EnderPearl(EnderPearl),
-    Enderman(Enderman),
-    Endermite(Endermite),
-    Evoker(Evoker),
-    EvokerFangs(EvokerFangs),
-    ExperienceBottle(ExperienceBottle),
-    ExperienceOrb(ExperienceOrb),
-    EyeOfEnder(EyeOfEnder),
-    FallingBlock(FallingBlock),
-    Fireball(Fireball),
-    FireworkRocket(FireworkRocket),
-    FishingBobber(FishingBobber),
-    Fox(Fox),
-    Frog(Frog),
-    FurnaceMinecart(FurnaceMinecart),
-    Ghast(Ghast),
-    Giant(Giant),
-    GlowItemFrame(GlowItemFrame),
-    GlowSquid(GlowSquid),
-    Goat(Goat),
-    Guardian(Guardian),
-    Hoglin(Hoglin),
-    HopperMinecart(HopperMinecart),
-    Horse(Horse),
-    Husk(Husk),
-    Illusioner(Illusioner),
-    IronGolem(IronGolem),
-    Item(Item),
-    ItemFrame(ItemFrame),
-    LeashKnot(LeashKnot),
-    LightningBolt(LightningBolt),
-    Llama(Llama),
-    LlamaSpit(LlamaSpit),
-    MagmaCube(MagmaCube),
-    Marker(Marker),
-    Minecart(Minecart),
-    Mooshroom(Mooshroom),
-    Mule(Mule),
-    Ocelot(Ocelot),
-    Painting(Painting),
-    Panda(Panda),
-    Parrot(Parrot),
-    Phantom(Phantom),
-    Pig(Pig),
-    Piglin(Piglin),
-    PiglinBrute(PiglinBrute),
-    Pillager(Pillager),
-    Player(Player),
-    PolarBear(PolarBear),
-    Potion(Potion),
-    Pufferfish(Pufferfish),
-    Rabbit(Rabbit),
-    Ravager(Ravager),
-    Salmon(Salmon),
-    Sheep(Sheep),
-    Shulker(Shulker),
-    ShulkerBullet(ShulkerBullet),
-    Silverfish(Silverfish),
-    Skeleton(Skeleton),
-    SkeletonHorse(SkeletonHorse),
-    Slime(Slime),
-    SmallFireball(SmallFireball),
-    SnowGolem(SnowGolem),
-    Snowball(Snowball),
-    SpawnerMinecart(SpawnerMinecart),
-    SpectralArrow(SpectralArrow),
-    Spider(Spider),
-    Squid(Squid),
-    Stray(Stray),
-    Strider(Strider),
-    Tadpole(Tadpole),
-    Tnt(Tnt),
-    TntMinecart(TntMinecart),
-    TraderLlama(TraderLlama),
-    Trident(Trident),
-    TropicalFish(TropicalFish),
-    Turtle(Turtle),
-    Vex(Vex),
-    Villager(Villager),
-    Vindicator(Vindicator),
-    WanderingTrader(WanderingTrader),
-    Warden(Warden),
-    Witch(Witch),
-    Wither(Wither),
-    WitherSkeleton(WitherSkeleton),
-    WitherSkull(WitherSkull),
-    Wolf(Wolf),
-    Zoglin(Zoglin),
-    Zombie(Zombie),
-    ZombieHorse(ZombieHorse),
-    ZombieVillager(ZombieVillager),
-    ZombifiedPiglin(ZombifiedPiglin),
-}
-
-impl From<azalea_registry::EntityType> for EntityMetadata {
-    fn from(value: azalea_registry::EntityType) -> Self {
-        match value {
-            azalea_registry::EntityType::Allay => EntityMetadata::Allay(Allay::default()),
-            azalea_registry::EntityType::AreaEffectCloud => {
-                EntityMetadata::AreaEffectCloud(AreaEffectCloud::default())
-            }
-            azalea_registry::EntityType::ArmorStand => {
-                EntityMetadata::ArmorStand(ArmorStand::default())
-            }
-            azalea_registry::EntityType::Arrow => EntityMetadata::Arrow(Arrow::default()),
-            azalea_registry::EntityType::Axolotl => EntityMetadata::Axolotl(Axolotl::default()),
-            azalea_registry::EntityType::Bat => EntityMetadata::Bat(Bat::default()),
-            azalea_registry::EntityType::Bee => EntityMetadata::Bee(Bee::default()),
-            azalea_registry::EntityType::Blaze => EntityMetadata::Blaze(Blaze::default()),
-            azalea_registry::EntityType::Boat => EntityMetadata::Boat(Boat::default()),
-            azalea_registry::EntityType::Cat => EntityMetadata::Cat(Cat::default()),
-            azalea_registry::EntityType::CaveSpider => {
-                EntityMetadata::CaveSpider(CaveSpider::default())
-            }
-            azalea_registry::EntityType::ChestBoat => {
-                EntityMetadata::ChestBoat(ChestBoat::default())
-            }
-            azalea_registry::EntityType::ChestMinecart => {
-                EntityMetadata::ChestMinecart(ChestMinecart::default())
-            }
-            azalea_registry::EntityType::Chicken => EntityMetadata::Chicken(Chicken::default()),
-            azalea_registry::EntityType::Cod => EntityMetadata::Cod(Cod::default()),
-            azalea_registry::EntityType::CommandBlockMinecart => {
-                EntityMetadata::CommandBlockMinecart(CommandBlockMinecart::default())
-            }
-            azalea_registry::EntityType::Cow => EntityMetadata::Cow(Cow::default()),
-            azalea_registry::EntityType::Creeper => EntityMetadata::Creeper(Creeper::default()),
-            azalea_registry::EntityType::Dolphin => EntityMetadata::Dolphin(Dolphin::default()),
-            azalea_registry::EntityType::Donkey => EntityMetadata::Donkey(Donkey::default()),
-            azalea_registry::EntityType::DragonFireball => {
-                EntityMetadata::DragonFireball(DragonFireball::default())
-            }
-            azalea_registry::EntityType::Drowned => EntityMetadata::Drowned(Drowned::default()),
-            azalea_registry::EntityType::Egg => EntityMetadata::Egg(Egg::default()),
-            azalea_registry::EntityType::ElderGuardian => {
-                EntityMetadata::ElderGuardian(ElderGuardian::default())
-            }
-            azalea_registry::EntityType::EndCrystal => {
-                EntityMetadata::EndCrystal(EndCrystal::default())
-            }
-            azalea_registry::EntityType::EnderDragon => {
-                EntityMetadata::EnderDragon(EnderDragon::default())
-            }
-            azalea_registry::EntityType::EnderPearl => {
-                EntityMetadata::EnderPearl(EnderPearl::default())
-            }
-            azalea_registry::EntityType::Enderman => EntityMetadata::Enderman(Enderman::default()),
-            azalea_registry::EntityType::Endermite => {
-                EntityMetadata::Endermite(Endermite::default())
-            }
-            azalea_registry::EntityType::Evoker => EntityMetadata::Evoker(Evoker::default()),
-            azalea_registry::EntityType::EvokerFangs => {
-                EntityMetadata::EvokerFangs(EvokerFangs::default())
-            }
-            azalea_registry::EntityType::ExperienceBottle => {
-                EntityMetadata::ExperienceBottle(ExperienceBottle::default())
-            }
-            azalea_registry::EntityType::ExperienceOrb => {
-                EntityMetadata::ExperienceOrb(ExperienceOrb::default())
-            }
-            azalea_registry::EntityType::EyeOfEnder => {
-                EntityMetadata::EyeOfEnder(EyeOfEnder::default())
-            }
-            azalea_registry::EntityType::FallingBlock => {
-                EntityMetadata::FallingBlock(FallingBlock::default())
-            }
-            azalea_registry::EntityType::Fireball => EntityMetadata::Fireball(Fireball::default()),
-            azalea_registry::EntityType::FireworkRocket => {
-                EntityMetadata::FireworkRocket(FireworkRocket::default())
-            }
-            azalea_registry::EntityType::FishingBobber => {
-                EntityMetadata::FishingBobber(FishingBobber::default())
-            }
-            azalea_registry::EntityType::Fox => EntityMetadata::Fox(Fox::default()),
-            azalea_registry::EntityType::Frog => EntityMetadata::Frog(Frog::default()),
-            azalea_registry::EntityType::FurnaceMinecart => {
-                EntityMetadata::FurnaceMinecart(FurnaceMinecart::default())
-            }
-            azalea_registry::EntityType::Ghast => EntityMetadata::Ghast(Ghast::default()),
-            azalea_registry::EntityType::Giant => EntityMetadata::Giant(Giant::default()),
-            azalea_registry::EntityType::GlowItemFrame => {
-                EntityMetadata::GlowItemFrame(GlowItemFrame::default())
-            }
-            azalea_registry::EntityType::GlowSquid => {
-                EntityMetadata::GlowSquid(GlowSquid::default())
-            }
-            azalea_registry::EntityType::Goat => EntityMetadata::Goat(Goat::default()),
-            azalea_registry::EntityType::Guardian => EntityMetadata::Guardian(Guardian::default()),
-            azalea_registry::EntityType::Hoglin => EntityMetadata::Hoglin(Hoglin::default()),
-            azalea_registry::EntityType::HopperMinecart => {
-                EntityMetadata::HopperMinecart(HopperMinecart::default())
-            }
-            azalea_registry::EntityType::Horse => EntityMetadata::Horse(Horse::default()),
-            azalea_registry::EntityType::Husk => EntityMetadata::Husk(Husk::default()),
-            azalea_registry::EntityType::Illusioner => {
-                EntityMetadata::Illusioner(Illusioner::default())
-            }
-            azalea_registry::EntityType::IronGolem => {
-                EntityMetadata::IronGolem(IronGolem::default())
-            }
-            azalea_registry::EntityType::Item => EntityMetadata::Item(Item::default()),
-            azalea_registry::EntityType::ItemFrame => {
-                EntityMetadata::ItemFrame(ItemFrame::default())
-            }
-            azalea_registry::EntityType::LeashKnot => {
-                EntityMetadata::LeashKnot(LeashKnot::default())
-            }
-            azalea_registry::EntityType::LightningBolt => {
-                EntityMetadata::LightningBolt(LightningBolt::default())
-            }
-            azalea_registry::EntityType::Llama => EntityMetadata::Llama(Llama::default()),
-            azalea_registry::EntityType::LlamaSpit => {
-                EntityMetadata::LlamaSpit(LlamaSpit::default())
-            }
-            azalea_registry::EntityType::MagmaCube => {
-                EntityMetadata::MagmaCube(MagmaCube::default())
-            }
-            azalea_registry::EntityType::Marker => EntityMetadata::Marker(Marker::default()),
-            azalea_registry::EntityType::Minecart => EntityMetadata::Minecart(Minecart::default()),
-            azalea_registry::EntityType::Mooshroom => {
-                EntityMetadata::Mooshroom(Mooshroom::default())
-            }
-            azalea_registry::EntityType::Mule => EntityMetadata::Mule(Mule::default()),
-            azalea_registry::EntityType::Ocelot => EntityMetadata::Ocelot(Ocelot::default()),
-            azalea_registry::EntityType::Painting => EntityMetadata::Painting(Painting::default()),
-            azalea_registry::EntityType::Panda => EntityMetadata::Panda(Panda::default()),
-            azalea_registry::EntityType::Parrot => EntityMetadata::Parrot(Parrot::default()),
-            azalea_registry::EntityType::Phantom => EntityMetadata::Phantom(Phantom::default()),
-            azalea_registry::EntityType::Pig => EntityMetadata::Pig(Pig::default()),
-            azalea_registry::EntityType::Piglin => EntityMetadata::Piglin(Piglin::default()),
-            azalea_registry::EntityType::PiglinBrute => {
-                EntityMetadata::PiglinBrute(PiglinBrute::default())
-            }
-            azalea_registry::EntityType::Pillager => EntityMetadata::Pillager(Pillager::default()),
-            azalea_registry::EntityType::Player => EntityMetadata::Player(Player::default()),
-            azalea_registry::EntityType::PolarBear => {
-                EntityMetadata::PolarBear(PolarBear::default())
-            }
-            azalea_registry::EntityType::Potion => EntityMetadata::Potion(Potion::default()),
-            azalea_registry::EntityType::Pufferfish => {
-                EntityMetadata::Pufferfish(Pufferfish::default())
-            }
-            azalea_registry::EntityType::Rabbit => EntityMetadata::Rabbit(Rabbit::default()),
-            azalea_registry::EntityType::Ravager => EntityMetadata::Ravager(Ravager::default()),
-            azalea_registry::EntityType::Salmon => EntityMetadata::Salmon(Salmon::default()),
-            azalea_registry::EntityType::Sheep => EntityMetadata::Sheep(Sheep::default()),
-            azalea_registry::EntityType::Shulker => EntityMetadata::Shulker(Shulker::default()),
-            azalea_registry::EntityType::ShulkerBullet => {
-                EntityMetadata::ShulkerBullet(ShulkerBullet::default())
-            }
-            azalea_registry::EntityType::Silverfish => {
-                EntityMetadata::Silverfish(Silverfish::default())
-            }
-            azalea_registry::EntityType::Skeleton => EntityMetadata::Skeleton(Skeleton::default()),
-            azalea_registry::EntityType::SkeletonHorse => {
-                EntityMetadata::SkeletonHorse(SkeletonHorse::default())
-            }
-            azalea_registry::EntityType::Slime => EntityMetadata::Slime(Slime::default()),
-            azalea_registry::EntityType::SmallFireball => {
-                EntityMetadata::SmallFireball(SmallFireball::default())
-            }
-            azalea_registry::EntityType::SnowGolem => {
-                EntityMetadata::SnowGolem(SnowGolem::default())
-            }
-            azalea_registry::EntityType::Snowball => EntityMetadata::Snowball(Snowball::default()),
-            azalea_registry::EntityType::SpawnerMinecart => {
-                EntityMetadata::SpawnerMinecart(SpawnerMinecart::default())
-            }
-            azalea_registry::EntityType::SpectralArrow => {
-                EntityMetadata::SpectralArrow(SpectralArrow::default())
-            }
-            azalea_registry::EntityType::Spider => EntityMetadata::Spider(Spider::default()),
-            azalea_registry::EntityType::Squid => EntityMetadata::Squid(Squid::default()),
-            azalea_registry::EntityType::Stray => EntityMetadata::Stray(Stray::default()),
-            azalea_registry::EntityType::Strider => EntityMetadata::Strider(Strider::default()),
-            azalea_registry::EntityType::Tadpole => EntityMetadata::Tadpole(Tadpole::default()),
-            azalea_registry::EntityType::Tnt => EntityMetadata::Tnt(Tnt::default()),
-            azalea_registry::EntityType::TntMinecart => {
-                EntityMetadata::TntMinecart(TntMinecart::default())
-            }
-            azalea_registry::EntityType::TraderLlama => {
-                EntityMetadata::TraderLlama(TraderLlama::default())
-            }
-            azalea_registry::EntityType::Trident => EntityMetadata::Trident(Trident::default()),
-            azalea_registry::EntityType::TropicalFish => {
-                EntityMetadata::TropicalFish(TropicalFish::default())
-            }
-            azalea_registry::EntityType::Turtle => EntityMetadata::Turtle(Turtle::default()),
-            azalea_registry::EntityType::Vex => EntityMetadata::Vex(Vex::default()),
-            azalea_registry::EntityType::Villager => EntityMetadata::Villager(Villager::default()),
-            azalea_registry::EntityType::Vindicator => {
-                EntityMetadata::Vindicator(Vindicator::default())
-            }
-            azalea_registry::EntityType::WanderingTrader => {
-                EntityMetadata::WanderingTrader(WanderingTrader::default())
-            }
-            azalea_registry::EntityType::Warden => EntityMetadata::Warden(Warden::default()),
-            azalea_registry::EntityType::Witch => EntityMetadata::Witch(Witch::default()),
-            azalea_registry::EntityType::Wither => EntityMetadata::Wither(Wither::default()),
-            azalea_registry::EntityType::WitherSkeleton => {
-                EntityMetadata::WitherSkeleton(WitherSkeleton::default())
-            }
-            azalea_registry::EntityType::WitherSkull => {
-                EntityMetadata::WitherSkull(WitherSkull::default())
-            }
-            azalea_registry::EntityType::Wolf => EntityMetadata::Wolf(Wolf::default()),
-            azalea_registry::EntityType::Zoglin => EntityMetadata::Zoglin(Zoglin::default()),
-            azalea_registry::EntityType::Zombie => EntityMetadata::Zombie(Zombie::default()),
-            azalea_registry::EntityType::ZombieHorse => {
-                EntityMetadata::ZombieHorse(ZombieHorse::default())
-            }
-            azalea_registry::EntityType::ZombieVillager => {
-                EntityMetadata::ZombieVillager(ZombieVillager::default())
-            }
-            azalea_registry::EntityType::ZombifiedPiglin => {
-                EntityMetadata::ZombifiedPiglin(ZombifiedPiglin::default())
-            }
-        }
-    }
-}
-
-impl EntityMetadata {
-    pub fn set_index(&mut self, index: u8, value: EntityDataValue) -> Option<()> {
-        match self {
-            EntityMetadata::Allay(entity) => entity.set_index(index, value),
-            EntityMetadata::AreaEffectCloud(entity) => entity.set_index(index, value),
-            EntityMetadata::ArmorStand(entity) => entity.set_index(index, value),
-            EntityMetadata::Arrow(entity) => entity.set_index(index, value),
-            EntityMetadata::Axolotl(entity) => entity.set_index(index, value),
-            EntityMetadata::Bat(entity) => entity.set_index(index, value),
-            EntityMetadata::Bee(entity) => entity.set_index(index, value),
-            EntityMetadata::Blaze(entity) => entity.set_index(index, value),
-            EntityMetadata::Boat(entity) => entity.set_index(index, value),
-            EntityMetadata::Cat(entity) => entity.set_index(index, value),
-            EntityMetadata::CaveSpider(entity) => entity.set_index(index, value),
-            EntityMetadata::ChestBoat(entity) => entity.set_index(index, value),
-            EntityMetadata::ChestMinecart(entity) => entity.set_index(index, value),
-            EntityMetadata::Chicken(entity) => entity.set_index(index, value),
-            EntityMetadata::Cod(entity) => entity.set_index(index, value),
-            EntityMetadata::CommandBlockMinecart(entity) => entity.set_index(index, value),
-            EntityMetadata::Cow(entity) => entity.set_index(index, value),
-            EntityMetadata::Creeper(entity) => entity.set_index(index, value),
-            EntityMetadata::Dolphin(entity) => entity.set_index(index, value),
-            EntityMetadata::Donkey(entity) => entity.set_index(index, value),
-            EntityMetadata::DragonFireball(entity) => entity.set_index(index, value),
-            EntityMetadata::Drowned(entity) => entity.set_index(index, value),
-            EntityMetadata::Egg(entity) => entity.set_index(index, value),
-            EntityMetadata::ElderGuardian(entity) => entity.set_index(index, value),
-            EntityMetadata::EndCrystal(entity) => entity.set_index(index, value),
-            EntityMetadata::EnderDragon(entity) => entity.set_index(index, value),
-            EntityMetadata::EnderPearl(entity) => entity.set_index(index, value),
-            EntityMetadata::Enderman(entity) => entity.set_index(index, value),
-            EntityMetadata::Endermite(entity) => entity.set_index(index, value),
-            EntityMetadata::Evoker(entity) => entity.set_index(index, value),
-            EntityMetadata::EvokerFangs(entity) => entity.set_index(index, value),
-            EntityMetadata::ExperienceBottle(entity) => entity.set_index(index, value),
-            EntityMetadata::ExperienceOrb(entity) => entity.set_index(index, value),
-            EntityMetadata::EyeOfEnder(entity) => entity.set_index(index, value),
-            EntityMetadata::FallingBlock(entity) => entity.set_index(index, value),
-            EntityMetadata::Fireball(entity) => entity.set_index(index, value),
-            EntityMetadata::FireworkRocket(entity) => entity.set_index(index, value),
-            EntityMetadata::FishingBobber(entity) => entity.set_index(index, value),
-            EntityMetadata::Fox(entity) => entity.set_index(index, value),
-            EntityMetadata::Frog(entity) => entity.set_index(index, value),
-            EntityMetadata::FurnaceMinecart(entity) => entity.set_index(index, value),
-            EntityMetadata::Ghast(entity) => entity.set_index(index, value),
-            EntityMetadata::Giant(entity) => entity.set_index(index, value),
-            EntityMetadata::GlowItemFrame(entity) => entity.set_index(index, value),
-            EntityMetadata::GlowSquid(entity) => entity.set_index(index, value),
-            EntityMetadata::Goat(entity) => entity.set_index(index, value),
-            EntityMetadata::Guardian(entity) => entity.set_index(index, value),
-            EntityMetadata::Hoglin(entity) => entity.set_index(index, value),
-            EntityMetadata::HopperMinecart(entity) => entity.set_index(index, value),
-            EntityMetadata::Horse(entity) => entity.set_index(index, value),
-            EntityMetadata::Husk(entity) => entity.set_index(index, value),
-            EntityMetadata::Illusioner(entity) => entity.set_index(index, value),
-            EntityMetadata::IronGolem(entity) => entity.set_index(index, value),
-            EntityMetadata::Item(entity) => entity.set_index(index, value),
-            EntityMetadata::ItemFrame(entity) => entity.set_index(index, value),
-            EntityMetadata::LeashKnot(entity) => entity.set_index(index, value),
-            EntityMetadata::LightningBolt(entity) => entity.set_index(index, value),
-            EntityMetadata::Llama(entity) => entity.set_index(index, value),
-            EntityMetadata::LlamaSpit(entity) => entity.set_index(index, value),
-            EntityMetadata::MagmaCube(entity) => entity.set_index(index, value),
-            EntityMetadata::Marker(entity) => entity.set_index(index, value),
-            EntityMetadata::Minecart(entity) => entity.set_index(index, value),
-            EntityMetadata::Mooshroom(entity) => entity.set_index(index, value),
-            EntityMetadata::Mule(entity) => entity.set_index(index, value),
-            EntityMetadata::Ocelot(entity) => entity.set_index(index, value),
-            EntityMetadata::Painting(entity) => entity.set_index(index, value),
-            EntityMetadata::Panda(entity) => entity.set_index(index, value),
-            EntityMetadata::Parrot(entity) => entity.set_index(index, value),
-            EntityMetadata::Phantom(entity) => entity.set_index(index, value),
-            EntityMetadata::Pig(entity) => entity.set_index(index, value),
-            EntityMetadata::Piglin(entity) => entity.set_index(index, value),
-            EntityMetadata::PiglinBrute(entity) => entity.set_index(index, value),
-            EntityMetadata::Pillager(entity) => entity.set_index(index, value),
-            EntityMetadata::Player(entity) => entity.set_index(index, value),
-            EntityMetadata::PolarBear(entity) => entity.set_index(index, value),
-            EntityMetadata::Potion(entity) => entity.set_index(index, value),
-            EntityMetadata::Pufferfish(entity) => entity.set_index(index, value),
-            EntityMetadata::Rabbit(entity) => entity.set_index(index, value),
-            EntityMetadata::Ravager(entity) => entity.set_index(index, value),
-            EntityMetadata::Salmon(entity) => entity.set_index(index, value),
-            EntityMetadata::Sheep(entity) => entity.set_index(index, value),
-            EntityMetadata::Shulker(entity) => entity.set_index(index, value),
-            EntityMetadata::ShulkerBullet(entity) => entity.set_index(index, value),
-            EntityMetadata::Silverfish(entity) => entity.set_index(index, value),
-            EntityMetadata::Skeleton(entity) => entity.set_index(index, value),
-            EntityMetadata::SkeletonHorse(entity) => entity.set_index(index, value),
-            EntityMetadata::Slime(entity) => entity.set_index(index, value),
-            EntityMetadata::SmallFireball(entity) => entity.set_index(index, value),
-            EntityMetadata::SnowGolem(entity) => entity.set_index(index, value),
-            EntityMetadata::Snowball(entity) => entity.set_index(index, value),
-            EntityMetadata::SpawnerMinecart(entity) => entity.set_index(index, value),
-            EntityMetadata::SpectralArrow(entity) => entity.set_index(index, value),
-            EntityMetadata::Spider(entity) => entity.set_index(index, value),
-            EntityMetadata::Squid(entity) => entity.set_index(index, value),
-            EntityMetadata::Stray(entity) => entity.set_index(index, value),
-            EntityMetadata::Strider(entity) => entity.set_index(index, value),
-            EntityMetadata::Tadpole(entity) => entity.set_index(index, value),
-            EntityMetadata::Tnt(entity) => entity.set_index(index, value),
-            EntityMetadata::TntMinecart(entity) => entity.set_index(index, value),
-            EntityMetadata::TraderLlama(entity) => entity.set_index(index, value),
-            EntityMetadata::Trident(entity) => entity.set_index(index, value),
-            EntityMetadata::TropicalFish(entity) => entity.set_index(index, value),
-            EntityMetadata::Turtle(entity) => entity.set_index(index, value),
-            EntityMetadata::Vex(entity) => entity.set_index(index, value),
-            EntityMetadata::Villager(entity) => entity.set_index(index, value),
-            EntityMetadata::Vindicator(entity) => entity.set_index(index, value),
-            EntityMetadata::WanderingTrader(entity) => entity.set_index(index, value),
-            EntityMetadata::Warden(entity) => entity.set_index(index, value),
-            EntityMetadata::Witch(entity) => entity.set_index(index, value),
-            EntityMetadata::Wither(entity) => entity.set_index(index, value),
-            EntityMetadata::WitherSkeleton(entity) => entity.set_index(index, value),
-            EntityMetadata::WitherSkull(entity) => entity.set_index(index, value),
-            EntityMetadata::Wolf(entity) => entity.set_index(index, value),
-            EntityMetadata::Zoglin(entity) => entity.set_index(index, value),
-            EntityMetadata::Zombie(entity) => entity.set_index(index, value),
-            EntityMetadata::ZombieHorse(entity) => entity.set_index(index, value),
-            EntityMetadata::ZombieVillager(entity) => entity.set_index(index, value),
-            EntityMetadata::ZombifiedPiglin(entity) => entity.set_index(index, value),
-        }
-    }
-}
-
-impl Deref for EntityMetadata {
-    type Target = AbstractEntity;
-    fn deref(&self) -> &Self::Target {
-        match self {
-            EntityMetadata::Allay(entity) => entity,
-            EntityMetadata::AreaEffectCloud(entity) => entity,
-            EntityMetadata::ArmorStand(entity) => entity,
-            EntityMetadata::Arrow(entity) => entity,
-            EntityMetadata::Axolotl(entity) => entity,
-            EntityMetadata::Bat(entity) => entity,
-            EntityMetadata::Bee(entity) => entity,
-            EntityMetadata::Blaze(entity) => entity,
-            EntityMetadata::Boat(entity) => entity,
-            EntityMetadata::Cat(entity) => entity,
-            EntityMetadata::CaveSpider(entity) => entity,
-            EntityMetadata::ChestBoat(entity) => entity,
-            EntityMetadata::ChestMinecart(entity) => entity,
-            EntityMetadata::Chicken(entity) => entity,
-            EntityMetadata::Cod(entity) => entity,
-            EntityMetadata::CommandBlockMinecart(entity) => entity,
-            EntityMetadata::Cow(entity) => entity,
-            EntityMetadata::Creeper(entity) => entity,
-            EntityMetadata::Dolphin(entity) => entity,
-            EntityMetadata::Donkey(entity) => entity,
-            EntityMetadata::DragonFireball(entity) => entity,
-            EntityMetadata::Drowned(entity) => entity,
-            EntityMetadata::Egg(entity) => entity,
-            EntityMetadata::ElderGuardian(entity) => entity,
-            EntityMetadata::EndCrystal(entity) => entity,
-            EntityMetadata::EnderDragon(entity) => entity,
-            EntityMetadata::EnderPearl(entity) => entity,
-            EntityMetadata::Enderman(entity) => entity,
-            EntityMetadata::Endermite(entity) => entity,
-            EntityMetadata::Evoker(entity) => entity,
-            EntityMetadata::EvokerFangs(entity) => entity,
-            EntityMetadata::ExperienceBottle(entity) => entity,
-            EntityMetadata::ExperienceOrb(entity) => entity,
-            EntityMetadata::EyeOfEnder(entity) => entity,
-            EntityMetadata::FallingBlock(entity) => entity,
-            EntityMetadata::Fireball(entity) => entity,
-            EntityMetadata::FireworkRocket(entity) => entity,
-            EntityMetadata::FishingBobber(entity) => entity,
-            EntityMetadata::Fox(entity) => entity,
-            EntityMetadata::Frog(entity) => entity,
-            EntityMetadata::FurnaceMinecart(entity) => entity,
-            EntityMetadata::Ghast(entity) => entity,
-            EntityMetadata::Giant(entity) => entity,
-            EntityMetadata::GlowItemFrame(entity) => entity,
-            EntityMetadata::GlowSquid(entity) => entity,
-            EntityMetadata::Goat(entity) => entity,
-            EntityMetadata::Guardian(entity) => entity,
-            EntityMetadata::Hoglin(entity) => entity,
-            EntityMetadata::HopperMinecart(entity) => entity,
-            EntityMetadata::Horse(entity) => entity,
-            EntityMetadata::Husk(entity) => entity,
-            EntityMetadata::Illusioner(entity) => entity,
-            EntityMetadata::IronGolem(entity) => entity,
-            EntityMetadata::Item(entity) => entity,
-            EntityMetadata::ItemFrame(entity) => entity,
-            EntityMetadata::LeashKnot(entity) => entity,
-            EntityMetadata::LightningBolt(entity) => entity,
-            EntityMetadata::Llama(entity) => entity,
-            EntityMetadata::LlamaSpit(entity) => entity,
-            EntityMetadata::MagmaCube(entity) => entity,
-            EntityMetadata::Marker(entity) => entity,
-            EntityMetadata::Minecart(entity) => entity,
-            EntityMetadata::Mooshroom(entity) => entity,
-            EntityMetadata::Mule(entity) => entity,
-            EntityMetadata::Ocelot(entity) => entity,
-            EntityMetadata::Painting(entity) => entity,
-            EntityMetadata::Panda(entity) => entity,
-            EntityMetadata::Parrot(entity) => entity,
-            EntityMetadata::Phantom(entity) => entity,
-            EntityMetadata::Pig(entity) => entity,
-            EntityMetadata::Piglin(entity) => entity,
-            EntityMetadata::PiglinBrute(entity) => entity,
-            EntityMetadata::Pillager(entity) => entity,
-            EntityMetadata::Player(entity) => entity,
-            EntityMetadata::PolarBear(entity) => entity,
-            EntityMetadata::Potion(entity) => entity,
-            EntityMetadata::Pufferfish(entity) => entity,
-            EntityMetadata::Rabbit(entity) => entity,
-            EntityMetadata::Ravager(entity) => entity,
-            EntityMetadata::Salmon(entity) => entity,
-            EntityMetadata::Sheep(entity) => entity,
-            EntityMetadata::Shulker(entity) => entity,
-            EntityMetadata::ShulkerBullet(entity) => entity,
-            EntityMetadata::Silverfish(entity) => entity,
-            EntityMetadata::Skeleton(entity) => entity,
-            EntityMetadata::SkeletonHorse(entity) => entity,
-            EntityMetadata::Slime(entity) => entity,
-            EntityMetadata::SmallFireball(entity) => entity,
-            EntityMetadata::SnowGolem(entity) => entity,
-            EntityMetadata::Snowball(entity) => entity,
-            EntityMetadata::SpawnerMinecart(entity) => entity,
-            EntityMetadata::SpectralArrow(entity) => entity,
-            EntityMetadata::Spider(entity) => entity,
-            EntityMetadata::Squid(entity) => entity,
-            EntityMetadata::Stray(entity) => entity,
-            EntityMetadata::Strider(entity) => entity,
-            EntityMetadata::Tadpole(entity) => entity,
-            EntityMetadata::Tnt(entity) => entity,
-            EntityMetadata::TntMinecart(entity) => entity,
-            EntityMetadata::TraderLlama(entity) => entity,
-            EntityMetadata::Trident(entity) => entity,
-            EntityMetadata::TropicalFish(entity) => entity,
-            EntityMetadata::Turtle(entity) => entity,
-            EntityMetadata::Vex(entity) => entity,
-            EntityMetadata::Villager(entity) => entity,
-            EntityMetadata::Vindicator(entity) => entity,
-            EntityMetadata::WanderingTrader(entity) => entity,
-            EntityMetadata::Warden(entity) => entity,
-            EntityMetadata::Witch(entity) => entity,
-            EntityMetadata::Wither(entity) => entity,
-            EntityMetadata::WitherSkeleton(entity) => entity,
-            EntityMetadata::WitherSkull(entity) => entity,
-            EntityMetadata::Wolf(entity) => entity,
-            EntityMetadata::Zoglin(entity) => entity,
-            EntityMetadata::Zombie(entity) => entity,
-            EntityMetadata::ZombieHorse(entity) => entity,
-            EntityMetadata::ZombieVillager(entity) => entity,
-            EntityMetadata::ZombifiedPiglin(entity) => entity,
-        }
-    }
-}
-impl DerefMut for EntityMetadata {
-    fn deref_mut(&mut self) -> &mut Self::Target {
-        match self {
-            EntityMetadata::Allay(entity) => entity,
-            EntityMetadata::AreaEffectCloud(entity) => entity,
-            EntityMetadata::ArmorStand(entity) => entity,
-            EntityMetadata::Arrow(entity) => entity,
-            EntityMetadata::Axolotl(entity) => entity,
-            EntityMetadata::Bat(entity) => entity,
-            EntityMetadata::Bee(entity) => entity,
-            EntityMetadata::Blaze(entity) => entity,
-            EntityMetadata::Boat(entity) => entity,
-            EntityMetadata::Cat(entity) => entity,
-            EntityMetadata::CaveSpider(entity) => entity,
-            EntityMetadata::ChestBoat(entity) => entity,
-            EntityMetadata::ChestMinecart(entity) => entity,
-            EntityMetadata::Chicken(entity) => entity,
-            EntityMetadata::Cod(entity) => entity,
-            EntityMetadata::CommandBlockMinecart(entity) => entity,
-            EntityMetadata::Cow(entity) => entity,
-            EntityMetadata::Creeper(entity) => entity,
-            EntityMetadata::Dolphin(entity) => entity,
-            EntityMetadata::Donkey(entity) => entity,
-            EntityMetadata::DragonFireball(entity) => entity,
-            EntityMetadata::Drowned(entity) => entity,
-            EntityMetadata::Egg(entity) => entity,
-            EntityMetadata::ElderGuardian(entity) => entity,
-            EntityMetadata::EndCrystal(entity) => entity,
-            EntityMetadata::EnderDragon(entity) => entity,
-            EntityMetadata::EnderPearl(entity) => entity,
-            EntityMetadata::Enderman(entity) => entity,
-            EntityMetadata::Endermite(entity) => entity,
-            EntityMetadata::Evoker(entity) => entity,
-            EntityMetadata::EvokerFangs(entity) => entity,
-            EntityMetadata::ExperienceBottle(entity) => entity,
-            EntityMetadata::ExperienceOrb(entity) => entity,
-            EntityMetadata::EyeOfEnder(entity) => entity,
-            EntityMetadata::FallingBlock(entity) => entity,
-            EntityMetadata::Fireball(entity) => entity,
-            EntityMetadata::FireworkRocket(entity) => entity,
-            EntityMetadata::FishingBobber(entity) => entity,
-            EntityMetadata::Fox(entity) => entity,
-            EntityMetadata::Frog(entity) => entity,
-            EntityMetadata::FurnaceMinecart(entity) => entity,
-            EntityMetadata::Ghast(entity) => entity,
-            EntityMetadata::Giant(entity) => entity,
-            EntityMetadata::GlowItemFrame(entity) => entity,
-            EntityMetadata::GlowSquid(entity) => entity,
-            EntityMetadata::Goat(entity) => entity,
-            EntityMetadata::Guardian(entity) => entity,
-            EntityMetadata::Hoglin(entity) => entity,
-            EntityMetadata::HopperMinecart(entity) => entity,
-            EntityMetadata::Horse(entity) => entity,
-            EntityMetadata::Husk(entity) => entity,
-            EntityMetadata::Illusioner(entity) => entity,
-            EntityMetadata::IronGolem(entity) => entity,
-            EntityMetadata::Item(entity) => entity,
-            EntityMetadata::ItemFrame(entity) => entity,
-            EntityMetadata::LeashKnot(entity) => entity,
-            EntityMetadata::LightningBolt(entity) => entity,
-            EntityMetadata::Llama(entity) => entity,
-            EntityMetadata::LlamaSpit(entity) => entity,
-            EntityMetadata::MagmaCube(entity) => entity,
-            EntityMetadata::Marker(entity) => entity,
-            EntityMetadata::Minecart(entity) => entity,
-            EntityMetadata::Mooshroom(entity) => entity,
-            EntityMetadata::Mule(entity) => entity,
-            EntityMetadata::Ocelot(entity) => entity,
-            EntityMetadata::Painting(entity) => entity,
-            EntityMetadata::Panda(entity) => entity,
-            EntityMetadata::Parrot(entity) => entity,
-            EntityMetadata::Phantom(entity) => entity,
-            EntityMetadata::Pig(entity) => entity,
-            EntityMetadata::Piglin(entity) => entity,
-            EntityMetadata::PiglinBrute(entity) => entity,
-            EntityMetadata::Pillager(entity) => entity,
-            EntityMetadata::Player(entity) => entity,
-            EntityMetadata::PolarBear(entity) => entity,
-            EntityMetadata::Potion(entity) => entity,
-            EntityMetadata::Pufferfish(entity) => entity,
-            EntityMetadata::Rabbit(entity) => entity,
-            EntityMetadata::Ravager(entity) => entity,
-            EntityMetadata::Salmon(entity) => entity,
-            EntityMetadata::Sheep(entity) => entity,
-            EntityMetadata::Shulker(entity) => entity,
-            EntityMetadata::ShulkerBullet(entity) => entity,
-            EntityMetadata::Silverfish(entity) => entity,
-            EntityMetadata::Skeleton(entity) => entity,
-            EntityMetadata::SkeletonHorse(entity) => entity,
-            EntityMetadata::Slime(entity) => entity,
-            EntityMetadata::SmallFireball(entity) => entity,
-            EntityMetadata::SnowGolem(entity) => entity,
-            EntityMetadata::Snowball(entity) => entity,
-            EntityMetadata::SpawnerMinecart(entity) => entity,
-            EntityMetadata::SpectralArrow(entity) => entity,
-            EntityMetadata::Spider(entity) => entity,
-            EntityMetadata::Squid(entity) => entity,
-            EntityMetadata::Stray(entity) => entity,
-            EntityMetadata::Strider(entity) => entity,
-            EntityMetadata::Tadpole(entity) => entity,
-            EntityMetadata::Tnt(entity) => entity,
-            EntityMetadata::TntMinecart(entity) => entity,
-            EntityMetadata::TraderLlama(entity) => entity,
-            EntityMetadata::Trident(entity) => entity,
-            EntityMetadata::TropicalFish(entity) => entity,
-            EntityMetadata::Turtle(entity) => entity,
-            EntityMetadata::Vex(entity) => entity,
-            EntityMetadata::Villager(entity) => entity,
-            EntityMetadata::Vindicator(entity) => entity,
-            EntityMetadata::WanderingTrader(entity) => entity,
-            EntityMetadata::Warden(entity) => entity,
-            EntityMetadata::Witch(entity) => entity,
-            EntityMetadata::Wither(entity) => entity,
-            EntityMetadata::WitherSkeleton(entity) => entity,
-            EntityMetadata::WitherSkull(entity) => entity,
-            EntityMetadata::Wolf(entity) => entity,
-            EntityMetadata::Zoglin(entity) => entity,
-            EntityMetadata::Zombie(entity) => entity,
-            EntityMetadata::ZombieHorse(entity) => entity,
-            EntityMetadata::ZombieVillager(entity) => entity,
-            EntityMetadata::ZombifiedPiglin(entity) => entity,
-=======
         azalea_registry::EntityKind::Zombie => {
             entity.insert(ZombieMetadataBundle::default());
         }
@@ -11727,7 +10669,6 @@
         }
         azalea_registry::EntityKind::ZombifiedPiglin => {
             entity.insert(ZombifiedPiglinMetadataBundle::default());
->>>>>>> a72b7683
         }
     }
 }
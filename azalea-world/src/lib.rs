--- conflicted
+++ resolved
@@ -19,145 +19,4 @@
 pub enum MoveEntityError {
     #[error("Entity doesn't exist")]
     EntityDoesNotExist,
-<<<<<<< HEAD
-=======
-}
-
-impl World {
-    pub fn new(chunk_radius: u32, height: u32, min_y: i32) -> Self {
-        World {
-            chunk_storage: ChunkStorage::new(chunk_radius, height, min_y),
-            entity_storage: EntityStorage::new(),
-        }
-    }
-
-    pub fn replace_with_packet_data(
-        &mut self,
-        pos: &ChunkPos,
-        data: &mut Cursor<&[u8]>,
-    ) -> Result<(), BufReadError> {
-        self.chunk_storage.replace_with_packet_data(pos, data)
-    }
-
-    pub fn set_chunk(&mut self, pos: &ChunkPos, chunk: Option<Chunk>) -> Result<(), BufReadError> {
-        self[pos] = chunk.map(|c| Arc::new(Mutex::new(c)));
-        Ok(())
-    }
-
-    pub fn update_view_center(&mut self, pos: &ChunkPos) {
-        self.chunk_storage.view_center = *pos;
-    }
-
-    pub fn get_block_state(&self, pos: &BlockPos) -> Option<BlockState> {
-        self.chunk_storage.get_block_state(pos)
-    }
-
-    pub fn set_block_state(&mut self, pos: &BlockPos, state: BlockState) -> Option<BlockState> {
-        self.chunk_storage.set_block_state(pos, state)
-    }
-
-    pub fn set_entity_pos(&mut self, entity_id: u32, new_pos: Vec3) -> Result<(), MoveEntityError> {
-        let mut entity = self
-            .entity_mut(entity_id)
-            .ok_or(MoveEntityError::EntityDoesNotExist)?;
-
-        let old_chunk = ChunkPos::from(entity.pos());
-        let new_chunk = ChunkPos::from(&new_pos);
-        // this is fine because we update the chunk below
-        unsafe { entity.move_unchecked(new_pos) };
-        if old_chunk != new_chunk {
-            self.entity_storage
-                .update_entity_chunk(entity_id, &old_chunk, &new_chunk);
-        }
-        Ok(())
-    }
-
-    pub fn move_entity_with_delta(
-        &mut self,
-        entity_id: u32,
-        delta: &PositionDelta8,
-    ) -> Result<(), MoveEntityError> {
-        let mut entity = self
-            .entity_mut(entity_id)
-            .ok_or(MoveEntityError::EntityDoesNotExist)?;
-        let new_pos = entity.pos().with_delta(delta);
-
-        let old_chunk = ChunkPos::from(entity.pos());
-        let new_chunk = ChunkPos::from(&new_pos);
-        // this is fine because we update the chunk below
-
-        unsafe { entity.move_unchecked(new_pos) };
-        if old_chunk != new_chunk {
-            self.entity_storage
-                .update_entity_chunk(entity_id, &old_chunk, &new_chunk);
-        }
-        Ok(())
-    }
-
-    pub fn add_entity(&mut self, id: u32, entity: EntityData) {
-        self.entity_storage.insert(id, entity);
-    }
-
-    pub fn height(&self) -> u32 {
-        self.chunk_storage.height
-    }
-
-    pub fn min_y(&self) -> i32 {
-        self.chunk_storage.min_y
-    }
-
-    pub fn entity_data_by_id(&self, id: u32) -> Option<&EntityData> {
-        self.entity_storage.get_by_id(id)
-    }
-
-    pub fn entity_data_mut_by_id(&mut self, id: u32) -> Option<&mut EntityData> {
-        self.entity_storage.get_mut_by_id(id)
-    }
-
-    pub fn entity(&self, id: u32) -> Option<Entity<&World>> {
-        let entity_data = self.entity_storage.get_by_id(id)?;
-        let entity_ptr = unsafe { entity_data.as_const_ptr() };
-        Some(Entity::new(self, id, entity_ptr))
-    }
-
-    pub fn entity_mut(&mut self, id: u32) -> Option<Entity<'_, &mut World>> {
-        let entity_data = self.entity_storage.get_mut_by_id(id)?;
-        let entity_ptr = unsafe { entity_data.as_ptr() };
-        Some(Entity::new(self, id, entity_ptr))
-    }
-
-    pub fn entity_by_uuid(&self, uuid: &Uuid) -> Option<&EntityData> {
-        self.entity_storage.get_by_uuid(uuid)
-    }
-
-    pub fn entity_mut_by_uuid(&mut self, uuid: &Uuid) -> Option<&mut EntityData> {
-        self.entity_storage.get_mut_by_uuid(uuid)
-    }
-
-    /// Get an iterator over all entities.
-    #[inline]
-    pub fn entities(&self) -> std::collections::hash_map::Values<'_, u32, EntityData> {
-        self.entity_storage.entities()
-    }
-
-    pub fn find_one_entity<F>(&self, mut f: F) -> Option<&EntityData>
-    where
-        F: FnMut(&EntityData) -> bool,
-    {
-        self.entity_storage.find_one_entity(|entity| f(entity))
-    }
-}
-
-impl Index<&ChunkPos> for World {
-    type Output = Option<Arc<Mutex<Chunk>>>;
-
-    fn index(&self, pos: &ChunkPos) -> &Self::Output {
-        &self.chunk_storage[pos]
-    }
-}
-impl IndexMut<&ChunkPos> for World {
-    fn index_mut<'a>(&'a mut self, pos: &ChunkPos) -> &'a mut Self::Output {
-        &mut self.chunk_storage[pos]
-    }
->>>>>>> 3ad32806
 }